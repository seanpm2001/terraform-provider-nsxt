---
subcategory: "Beta"
layout: "nsxt"
page_title: "NSXT: compute_manager"
description: A Compute Manager data source.
---

# nsxt_compute_manager

This data source provides information about a Compute Manager configured on NSX.

## Example Usage

```hcl
data "nsxt_compute_manager" "test_vcenter" {
}
```

## Argument Reference

* `id` - (Optional) The ID of Compute Manager to retrieve
* `display_name` - (Optional) The Display Name of the Compute Manager to retrieve.

## Attributes Reference

In addition to arguments listed above, the following attributes are exported:

<<<<<<< HEAD
* `description` - The description of the resource.
* `server` - IP address or hostname of the resource.
=======
* `description` - The description of the Compute Manager.
* `server` - IP address or hostname of compute manager.
>>>>>>> 1cc06984
<|MERGE_RESOLUTION|>--- conflicted
+++ resolved
@@ -8,6 +8,7 @@
 # nsxt_compute_manager
 
 This data source provides information about a Compute Manager configured on NSX.
+When only single Compute Manager is present on NSX, no need to specify any filter in the data source (see example below)
 
 ## Example Usage
 
@@ -25,10 +26,5 @@
 
 In addition to arguments listed above, the following attributes are exported:
 
-<<<<<<< HEAD
 * `description` - The description of the resource.
-* `server` - IP address or hostname of the resource.
-=======
-* `description` - The description of the Compute Manager.
-* `server` - IP address or hostname of compute manager.
->>>>>>> 1cc06984
+* `server` - IP address or hostname of the resource.