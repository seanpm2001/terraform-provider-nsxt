---
subcategory: "Policy - Gateways and Routing"
layout: "nsxt"
page_title: "NSXT: policy_bfd_profile"
description: Policy BFD Profile data source.
---

# nsxt_policy_bfd_profile

This data source provides information about policy BFD Profile configured on NSX.

<<<<<<< HEAD
This data source is applicable to NSX Global Manager, NSX Policy Manager and VMC (NSX version 3.0.0 onwards).
=======
This data source is applicable to NSX Global Manager, NSX Policy Manager and VMC (NSX 3.0.0 and up).
>>>>>>> 2d4dec1a

## Example Usage

```hcl
data "nsxt_policy_bfd_profile" "test" {
  display_name = "profile1"
}
```

## Argument Reference

* `id` - (Optional) The ID of Profile to retrieve.

* `display_name` - (Optional) The Display Name prefix of the Profile to retrieve.

## Attributes Reference

In addition to arguments listed above, the following attributes are exported:

* `description` - The description of the resource.

* `path` - The NSX path of the policy resource.<|MERGE_RESOLUTION|>--- conflicted
+++ resolved
@@ -8,12 +8,7 @@
 # nsxt_policy_bfd_profile
 
 This data source provides information about policy BFD Profile configured on NSX.
-
-<<<<<<< HEAD
 This data source is applicable to NSX Global Manager, NSX Policy Manager and VMC (NSX version 3.0.0 onwards).
-=======
-This data source is applicable to NSX Global Manager, NSX Policy Manager and VMC (NSX 3.0.0 and up).
->>>>>>> 2d4dec1a
 
 ## Example Usage
 
