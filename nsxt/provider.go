--- conflicted
+++ resolved
@@ -343,11 +343,8 @@
 			"nsxt_policy_gateway_community_list":           resourceNsxtPolicyGatewayCommunityList(),
 			"nsxt_policy_gateway_route_map":                resourceNsxtPolicyGatewayRouteMap(),
 			"nsxt_policy_intrusion_service_policy":         resourceNsxtPolicyIntrusionServicePolicy(),
-<<<<<<< HEAD
 			"nsxt_policy_evpn_tenant":                      resourceNsxtPolicyEvpnTenant(),
-=======
 			"nsxt_policy_intrusion_service_profile":        resourceNsxtPolicyIntrusionServiceProfile(),
->>>>>>> a7fe4b42
 		},
 
 		ConfigureFunc: providerConfigure,
