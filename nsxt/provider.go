/* Copyright © 2017 VMware, Inc. All Rights Reserved.
   SPDX-License-Identifier: MPL-2.0 */

package nsxt

import (
	"crypto/tls"
	"crypto/x509"
	"encoding/json"
	"fmt"
	"io/ioutil"
	"log"
	"net/http"
	"regexp"
	"strings"

	"github.com/hashicorp/terraform-plugin-sdk/v2/helper/schema"
	"github.com/hashicorp/terraform-plugin-sdk/v2/helper/validation"
	api "github.com/vmware/go-vmware-nsxt"
	"github.com/vmware/go-vmware-nsxt/licensing"
	"github.com/vmware/vsphere-automation-sdk-go/runtime/core"
	"github.com/vmware/vsphere-automation-sdk-go/runtime/protocol/client"
	"github.com/vmware/vsphere-automation-sdk-go/runtime/security"
)

var defaultRetryOnStatusCodes = []int{429, 503}

// Provider configuration that is shared for policy and MP
type commonProviderConfig struct {
	RemoteAuth             bool
	BearerToken            string
	ToleratePartialSuccess bool
}

type nsxtClients struct {
	CommonConfig commonProviderConfig
	// NSX Manager client - based on go-vmware-nsxt SDK
	NsxtClient *api.APIClient
	// Data for NSX Policy client - based on vsphere-automation-sdk-go SDK
	// First offering of Policy SDK does not support concurrent
	// operations in single connector. In order to avoid heavy locks,
	// we are allocating connector per provider operation.
	// TODO: when concurrency support is introduced policy client,
	// change this code to allocate single connector for all provider
	// operations.
	PolicySecurityContext  *core.SecurityContextImpl
	PolicyHTTPClient       *http.Client
	Host                   string
	PolicyEnforcementPoint string
	PolicyGlobalManager    bool
}

// Provider for VMWare NSX-T
func Provider() *schema.Provider {
	return &schema.Provider{

		Schema: map[string]*schema.Schema{
			"allow_unverified_ssl": {
				Type:        schema.TypeBool,
				Optional:    true,
				DefaultFunc: schema.EnvDefaultFunc("NSXT_ALLOW_UNVERIFIED_SSL", false),
			},
			"username": {
				Type:        schema.TypeString,
				Optional:    true,
				DefaultFunc: schema.EnvDefaultFunc("NSXT_USERNAME", nil),
			},
			"password": {
				Type:        schema.TypeString,
				Optional:    true,
				DefaultFunc: schema.EnvDefaultFunc("NSXT_PASSWORD", nil),
				Sensitive:   true,
			},
			"remote_auth": {
				Type:        schema.TypeBool,
				Optional:    true,
				DefaultFunc: schema.EnvDefaultFunc("NSXT_REMOTE_AUTH", false),
			},
			"host": {
				Type:         schema.TypeString,
				Optional:     true,
				DefaultFunc:  schema.EnvDefaultFunc("NSXT_MANAGER_HOST", nil),
				ValidateFunc: validateNsxtProviderHostFormat(),
				Description:  "The hostname or IP address of the NSX manager.",
			},
			"client_auth_cert_file": {
				Type:        schema.TypeString,
				Optional:    true,
				DefaultFunc: schema.EnvDefaultFunc("NSXT_CLIENT_AUTH_CERT_FILE", nil),
			},
			"client_auth_key_file": {
				Type:        schema.TypeString,
				Optional:    true,
				DefaultFunc: schema.EnvDefaultFunc("NSXT_CLIENT_AUTH_KEY_FILE", nil),
			},
			"ca_file": {
				Type:        schema.TypeString,
				Optional:    true,
				DefaultFunc: schema.EnvDefaultFunc("NSXT_CA_FILE", nil),
			},
			"max_retries": {
				Type:        schema.TypeInt,
				Optional:    true,
				Description: "Maximum number of HTTP client retries",
				DefaultFunc: schema.EnvDefaultFunc("NSXT_MAX_RETRIES", 8),
			},
			"retry_min_delay": {
				Type:        schema.TypeInt,
				Optional:    true,
				Description: "Minimum delay in milliseconds between retries of a request",
				DefaultFunc: schema.EnvDefaultFunc("NSXT_RETRY_MIN_DELAY", 500),
			},
			"retry_max_delay": {
				Type:        schema.TypeInt,
				Optional:    true,
				Description: "Maximum delay in milliseconds between retries of a request",
				DefaultFunc: schema.EnvDefaultFunc("NSXT_RETRY_MAX_DELAY", 5000),
			},
			"retry_on_status_codes": {
				Type:        schema.TypeList,
				Optional:    true,
				Description: "HTTP replies status codes to retry on",
				Elem: &schema.Schema{
					Type: schema.TypeInt,
				},
				// There is no support for default values/func for list, so it will be handled later
			},
			"tolerate_partial_success": {
				Type:        schema.TypeBool,
				Optional:    true,
				Description: "Treat partial success status as success",
				DefaultFunc: schema.EnvDefaultFunc("NSXT_TOLERATE_PARTIAL_SUCCESS", false),
			},
			"vmc_auth_host": {
				Type:        schema.TypeString,
				Optional:    true,
				Description: "URL for VMC authorization service (CSP)",
				DefaultFunc: schema.EnvDefaultFunc("NSXT_VMC_AUTH_HOST", "console.cloud.vmware.com/csp/gateway/am/api/auth/api-tokens/authorize"),
			},
			"vmc_token": {
				Type:        schema.TypeString,
				Optional:    true,
				Description: "Long-living API token for VMC authorization",
				DefaultFunc: schema.EnvDefaultFunc("NSXT_VMC_TOKEN", nil),
			},
			"vmc_auth_mode": {
				Type:         schema.TypeString,
				Optional:     true,
				DefaultFunc:  schema.EnvDefaultFunc("NSXT_VMC_AUTH_MODE", "Default"),
				ValidateFunc: validation.StringInSlice([]string{"Default", "Bearer"}, false),
				Description:  "Mode for VMC authorization",
			},
			"enforcement_point": {
				Type:        schema.TypeString,
				Optional:    true,
				Description: "Enforcement Point for NSXT Policy",
				DefaultFunc: schema.EnvDefaultFunc("NSXT_POLICY_ENFORCEMENT_POINT", "default"),
			},
			"global_manager": {
				Type:        schema.TypeBool,
				Optional:    true,
				Description: "Is this a policy global manager endpoint",
				DefaultFunc: schema.EnvDefaultFunc("NSXT_GLOBAL_MANAGER", false),
			},
			"license_keys": {
				Type:          schema.TypeList,
				Optional:      true,
				Description:   "license keys",
				ConflictsWith: []string{"vmc_token"},
				Elem: &schema.Schema{
					Type: schema.TypeString,
					ValidateFunc: validation.StringMatch(
						regexp.MustCompile(
							"^[A-Z0-9]{5}-[A-Z0-9]{5}-[A-Z0-9]{5}-[A-Z0-9]{5}-[A-Z0-9]{5}$"),
						"Must be a valid nsx license key matching: ^[A-Z0-9]{5}-[A-Z0-9]{5}-[A-Z0-9]{5}-[A-Z0-9]{5}-[A-Z0-9]{5}$"),
				},
			},
			"client_auth_cert": {
				Type:        schema.TypeString,
				Description: "Client certificate passed as string",
				Optional:    true,
				DefaultFunc: schema.EnvDefaultFunc("NSXT_CLIENT_AUTH_CERT", nil),
			},
			"client_auth_key": {
				Type:        schema.TypeString,
				Description: "Client certificate key passed as string",
				Optional:    true,
				DefaultFunc: schema.EnvDefaultFunc("NSXT_CLIENT_AUTH_KEY", nil),
			},
			"ca": {
				Type:        schema.TypeString,
				Description: "CA certificate passed as string",
				Optional:    true,
				DefaultFunc: schema.EnvDefaultFunc("NSXT_CA", nil),
			},
		},

		DataSourcesMap: map[string]*schema.Resource{
			"nsxt_provider_info":                    dataSourceNsxtProviderInfo(),
			"nsxt_transport_zone":                   dataSourceNsxtTransportZone(),
			"nsxt_switching_profile":                dataSourceNsxtSwitchingProfile(),
			"nsxt_logical_tier0_router":             dataSourceNsxtLogicalTier0Router(),
			"nsxt_logical_tier1_router":             dataSourceNsxtLogicalTier1Router(),
			"nsxt_mac_pool":                         dataSourceNsxtMacPool(),
			"nsxt_ns_group":                         dataSourceNsxtNsGroup(),
			"nsxt_ns_service":                       dataSourceNsxtNsService(),
			"nsxt_edge_cluster":                     dataSourceNsxtEdgeCluster(),
			"nsxt_certificate":                      dataSourceNsxtCertificate(),
			"nsxt_ip_pool":                          dataSourceNsxtIPPool(),
			"nsxt_firewall_section":                 dataSourceNsxtFirewallSection(),
			"nsxt_management_cluster":               dataSourceNsxtManagementCluster(),
			"nsxt_policy_edge_cluster":              dataSourceNsxtPolicyEdgeCluster(),
			"nsxt_policy_edge_node":                 dataSourceNsxtPolicyEdgeNode(),
			"nsxt_policy_tier0_gateway":             dataSourceNsxtPolicyTier0Gateway(),
			"nsxt_policy_tier1_gateway":             dataSourceNsxtPolicyTier1Gateway(),
			"nsxt_policy_service":                   dataSourceNsxtPolicyService(),
			"nsxt_policy_realization_info":          dataSourceNsxtPolicyRealizationInfo(),
			"nsxt_policy_segment_realization":       dataSourceNsxtPolicySegmentRealization(),
			"nsxt_policy_transport_zone":            dataSourceNsxtPolicyTransportZone(),
			"nsxt_policy_ip_discovery_profile":      dataSourceNsxtPolicyIPDiscoveryProfile(),
			"nsxt_policy_spoofguard_profile":        dataSourceNsxtPolicySpoofGuardProfile(),
			"nsxt_policy_qos_profile":               dataSourceNsxtPolicyQosProfile(),
			"nsxt_policy_ipv6_ndra_profile":         dataSourceNsxtPolicyIpv6NdraProfile(),
			"nsxt_policy_ipv6_dad_profile":          dataSourceNsxtPolicyIpv6DadProfile(),
			"nsxt_policy_gateway_qos_profile":       dataSourceNsxtPolicyGatewayQosProfile(),
			"nsxt_policy_segment_security_profile":  dataSourceNsxtPolicySegmentSecurityProfile(),
			"nsxt_policy_mac_discovery_profile":     dataSourceNsxtPolicyMacDiscoveryProfile(),
			"nsxt_policy_vm":                        dataSourceNsxtPolicyVM(),
			"nsxt_policy_lb_app_profile":            dataSourceNsxtPolicyLBAppProfile(),
			"nsxt_policy_lb_client_ssl_profile":     dataSourceNsxtPolicyLBClientSslProfile(),
			"nsxt_policy_lb_server_ssl_profile":     dataSourceNsxtPolicyLBServerSslProfile(),
			"nsxt_policy_lb_monitor":                dataSourceNsxtPolicyLBMonitor(),
			"nsxt_policy_certificate":               dataSourceNsxtPolicyCertificate(),
			"nsxt_policy_lb_persistence_profile":    dataSourceNsxtPolicyLbPersistenceProfile(),
			"nsxt_policy_vni_pool":                  dataSourceNsxtPolicyVniPool(),
			"nsxt_policy_ip_block":                  dataSourceNsxtPolicyIPBlock(),
			"nsxt_policy_ip_pool":                   dataSourceNsxtPolicyIPPool(),
			"nsxt_policy_site":                      dataSourceNsxtPolicySite(),
			"nsxt_policy_gateway_policy":            dataSourceNsxtPolicyGatewayPolicy(),
			"nsxt_policy_security_policy":           dataSourceNsxtPolicySecurityPolicy(),
			"nsxt_policy_group":                     dataSourceNsxtPolicyGroup(),
			"nsxt_policy_context_profile":           dataSourceNsxtPolicyContextProfile(),
			"nsxt_policy_dhcp_server":               dataSourceNsxtPolicyDhcpServer(),
			"nsxt_policy_bfd_profile":               dataSourceNsxtPolicyBfdProfile(),
			"nsxt_policy_intrusion_service_profile": dataSourceNsxtPolicyIntrusionServiceProfile(),
		},

		ResourcesMap: map[string]*schema.Resource{
			"nsxt_dhcp_relay_profile":                      resourceNsxtDhcpRelayProfile(),
			"nsxt_dhcp_relay_service":                      resourceNsxtDhcpRelayService(),
			"nsxt_dhcp_server_profile":                     resourceNsxtDhcpServerProfile(),
			"nsxt_logical_dhcp_server":                     resourceNsxtLogicalDhcpServer(),
			"nsxt_dhcp_server_ip_pool":                     resourceNsxtDhcpServerIPPool(),
			"nsxt_logical_switch":                          resourceNsxtLogicalSwitch(),
			"nsxt_vlan_logical_switch":                     resourceNsxtVlanLogicalSwitch(),
			"nsxt_logical_dhcp_port":                       resourceNsxtLogicalDhcpPort(),
			"nsxt_logical_port":                            resourceNsxtLogicalPort(),
			"nsxt_logical_tier0_router":                    resourceNsxtLogicalTier0Router(),
			"nsxt_logical_tier1_router":                    resourceNsxtLogicalTier1Router(),
			"nsxt_logical_router_centralized_service_port": resourceNsxtLogicalRouterCentralizedServicePort(),
			"nsxt_logical_router_downlink_port":            resourceNsxtLogicalRouterDownLinkPort(),
			"nsxt_logical_router_link_port_on_tier0":       resourceNsxtLogicalRouterLinkPortOnTier0(),
			"nsxt_logical_router_link_port_on_tier1":       resourceNsxtLogicalRouterLinkPortOnTier1(),
			"nsxt_ip_discovery_switching_profile":          resourceNsxtIPDiscoverySwitchingProfile(),
			"nsxt_mac_management_switching_profile":        resourceNsxtMacManagementSwitchingProfile(),
			"nsxt_qos_switching_profile":                   resourceNsxtQosSwitchingProfile(),
			"nsxt_spoofguard_switching_profile":            resourceNsxtSpoofGuardSwitchingProfile(),
			"nsxt_switch_security_switching_profile":       resourceNsxtSwitchSecuritySwitchingProfile(),
			"nsxt_l4_port_set_ns_service":                  resourceNsxtL4PortSetNsService(),
			"nsxt_algorithm_type_ns_service":               resourceNsxtAlgorithmTypeNsService(),
			"nsxt_icmp_type_ns_service":                    resourceNsxtIcmpTypeNsService(),
			"nsxt_igmp_type_ns_service":                    resourceNsxtIgmpTypeNsService(),
			"nsxt_ether_type_ns_service":                   resourceNsxtEtherTypeNsService(),
			"nsxt_ip_protocol_ns_service":                  resourceNsxtIPProtocolNsService(),
			"nsxt_ns_service_group":                        resourceNsxtNsServiceGroup(),
			"nsxt_ns_group":                                resourceNsxtNsGroup(),
			"nsxt_firewall_section":                        resourceNsxtFirewallSection(),
			"nsxt_nat_rule":                                resourceNsxtNatRule(),
			"nsxt_ip_block":                                resourceNsxtIPBlock(),
			"nsxt_ip_block_subnet":                         resourceNsxtIPBlockSubnet(),
			"nsxt_ip_pool":                                 resourceNsxtIPPool(),
			"nsxt_ip_pool_allocation_ip_address":           resourceNsxtIPPoolAllocationIPAddress(),
			"nsxt_ip_set":                                  resourceNsxtIPSet(),
			"nsxt_static_route":                            resourceNsxtStaticRoute(),
			"nsxt_vm_tags":                                 resourceNsxtVMTags(),
			"nsxt_lb_icmp_monitor":                         resourceNsxtLbIcmpMonitor(),
			"nsxt_lb_tcp_monitor":                          resourceNsxtLbTCPMonitor(),
			"nsxt_lb_udp_monitor":                          resourceNsxtLbUDPMonitor(),
			"nsxt_lb_http_monitor":                         resourceNsxtLbHTTPMonitor(),
			"nsxt_lb_https_monitor":                        resourceNsxtLbHTTPSMonitor(),
			"nsxt_lb_passive_monitor":                      resourceNsxtLbPassiveMonitor(),
			"nsxt_lb_pool":                                 resourceNsxtLbPool(),
			"nsxt_lb_tcp_virtual_server":                   resourceNsxtLbTCPVirtualServer(),
			"nsxt_lb_udp_virtual_server":                   resourceNsxtLbUDPVirtualServer(),
			"nsxt_lb_http_virtual_server":                  resourceNsxtLbHTTPVirtualServer(),
			"nsxt_lb_http_forwarding_rule":                 resourceNsxtLbHTTPForwardingRule(),
			"nsxt_lb_http_request_rewrite_rule":            resourceNsxtLbHTTPRequestRewriteRule(),
			"nsxt_lb_http_response_rewrite_rule":           resourceNsxtLbHTTPResponseRewriteRule(),
			"nsxt_lb_cookie_persistence_profile":           resourceNsxtLbCookiePersistenceProfile(),
			"nsxt_lb_source_ip_persistence_profile":        resourceNsxtLbSourceIPPersistenceProfile(),
			"nsxt_lb_client_ssl_profile":                   resourceNsxtLbClientSslProfile(),
			"nsxt_lb_server_ssl_profile":                   resourceNsxtLbServerSslProfile(),
			"nsxt_lb_service":                              resourceNsxtLbService(),
			"nsxt_lb_fast_tcp_application_profile":         resourceNsxtLbFastTCPApplicationProfile(),
			"nsxt_lb_fast_udp_application_profile":         resourceNsxtLbFastUDPApplicationProfile(),
			"nsxt_lb_http_application_profile":             resourceNsxtLbHTTPApplicationProfile(),
			"nsxt_policy_tier1_gateway":                    resourceNsxtPolicyTier1Gateway(),
			"nsxt_policy_tier1_gateway_interface":          resourceNsxtPolicyTier1GatewayInterface(),
			"nsxt_policy_tier0_gateway":                    resourceNsxtPolicyTier0Gateway(),
			"nsxt_policy_tier0_gateway_interface":          resourceNsxtPolicyTier0GatewayInterface(),
			"nsxt_policy_tier0_gateway_ha_vip_config":      resourceNsxtPolicyTier0GatewayHAVipConfig(),
			"nsxt_policy_group":                            resourceNsxtPolicyGroup(),
			"nsxt_policy_domain":                           resourceNsxtPolicyDomain(),
			"nsxt_policy_security_policy":                  resourceNsxtPolicySecurityPolicy(),
			"nsxt_policy_service":                          resourceNsxtPolicyService(),
			"nsxt_policy_gateway_policy":                   resourceNsxtPolicyGatewayPolicy(),
			"nsxt_policy_predefined_gateway_policy":        resourceNsxtPolicyPredefinedGatewayPolicy(),
			"nsxt_policy_predefined_security_policy":       resourceNsxtPolicyPredefinedSecurityPolicy(),
			"nsxt_policy_segment":                          resourceNsxtPolicySegment(),
			"nsxt_policy_vlan_segment":                     resourceNsxtPolicyVlanSegment(),
			"nsxt_policy_fixed_segment":                    resourceNsxtPolicyFixedSegment(),
			"nsxt_policy_static_route":                     resourceNsxtPolicyStaticRoute(),
			"nsxt_policy_gateway_prefix_list":              resourceNsxtPolicyGatewayPrefixList(),
			"nsxt_policy_vm_tags":                          resourceNsxtPolicyVMTags(),
			"nsxt_policy_nat_rule":                         resourceNsxtPolicyNATRule(),
			"nsxt_policy_ip_block":                         resourceNsxtPolicyIPBlock(),
			"nsxt_policy_lb_pool":                          resourceNsxtPolicyLBPool(),
			"nsxt_policy_ip_pool":                          resourceNsxtPolicyIPPool(),
			"nsxt_policy_ip_pool_block_subnet":             resourceNsxtPolicyIPPoolBlockSubnet(),
			"nsxt_policy_ip_pool_static_subnet":            resourceNsxtPolicyIPPoolStaticSubnet(),
			"nsxt_policy_lb_service":                       resourceNsxtPolicyLBService(),
			"nsxt_policy_lb_virtual_server":                resourceNsxtPolicyLBVirtualServer(),
			"nsxt_policy_ip_address_allocation":            resourceNsxtPolicyIPAddressAllocation(),
			"nsxt_policy_bgp_neighbor":                     resourceNsxtPolicyBgpNeighbor(),
			"nsxt_policy_bgp_config":                       resourceNsxtPolicyBgpConfig(),
			"nsxt_policy_dhcp_relay":                       resourceNsxtPolicyDhcpRelayConfig(),
			"nsxt_policy_dhcp_server":                      resourceNsxtPolicyDhcpServer(),
			"nsxt_policy_context_profile":                  resourceNsxtPolicyContextProfile(),
			"nsxt_policy_dhcp_v4_static_binding":           resourceNsxtPolicyDhcpV4StaticBinding(),
			"nsxt_policy_dhcp_v6_static_binding":           resourceNsxtPolicyDhcpV6StaticBinding(),
			"nsxt_policy_dns_forwarder_zone":               resourceNsxtPolicyDNSForwarderZone(),
			"nsxt_policy_gateway_dns_forwarder":            resourceNsxtPolicyGatewayDNSForwarder(),
			"nsxt_policy_gateway_community_list":           resourceNsxtPolicyGatewayCommunityList(),
			"nsxt_policy_gateway_route_map":                resourceNsxtPolicyGatewayRouteMap(),
			"nsxt_policy_intrusion_service_policy":         resourceNsxtPolicyIntrusionServicePolicy(),
<<<<<<< HEAD
			"nsxt_policy_intrusion_service_profile":        resourceNsxtPolicyIntrusionServiceProfile(),
=======
			"nsxt_policy_qos_profile":                      resourceNsxtPolicyQosProfile(),
>>>>>>> 6b277954
			"nsxt_policy_evpn_tenant":                      resourceNsxtPolicyEvpnTenant(),
			"nsxt_policy_evpn_config":                      resourceNsxtPolicyEvpnConfig(),
			"nsxt_policy_static_route_bfd_peer":            resourceNsxtPolicyStaticRouteBfdPeer(),
		},

		ConfigureFunc: providerConfigure,
	}
}

func configureNsxtClient(d *schema.ResourceData, clients *nsxtClients) error {
	clientAuthCertFile := d.Get("client_auth_cert_file").(string)
	clientAuthKeyFile := d.Get("client_auth_key_file").(string)
	clientAuthCert := d.Get("client_auth_cert").(string)
	clientAuthKey := d.Get("client_auth_key").(string)
	vmcToken := d.Get("vmc_token").(string)

	if len(vmcToken) > 0 {
		return nil
	}

	needCreds := true
	if len(clientAuthCertFile) > 0 {
		if len(clientAuthKeyFile) == 0 {
			return fmt.Errorf("Please provide key file for client certificate")
		}
		needCreds = false
	}

	if len(clientAuthCert) > 0 {
		if len(clientAuthKey) == 0 {
			return fmt.Errorf("Please provide key for client certificate")
		}
		// only supported for policy resources
		needCreds = false
	}

	insecure := d.Get("allow_unverified_ssl").(bool)
	username := d.Get("username").(string)
	password := d.Get("password").(string)

	if needCreds {
		if username == "" {
			return fmt.Errorf("username must be provided")
		}

		if password == "" {
			return fmt.Errorf("password must be provided")
		}
	}

	host := d.Get("host").(string)
	// Remove schema
	host = strings.TrimPrefix(host, "https://")

	if host == "" {
		return fmt.Errorf("host must be provided")
	}

	caFile := d.Get("ca_file").(string)
	caString := d.Get("ca").(string)

	maxRetries := d.Get("max_retries").(int)
	retryMinDelay := d.Get("retry_min_delay").(int)
	retryMaxDelay := d.Get("retry_max_delay").(int)

	statuses := d.Get("retry_on_status_codes").([]interface{})
	if len(statuses) == 0 {
		// Set to the defaults if empty
		for _, val := range defaultRetryOnStatusCodes {
			statuses = append(statuses, val)
		}
	}
	retryStatuses := make([]int, 0, len(statuses))
	for _, s := range statuses {
		retryStatuses = append(retryStatuses, s.(int))
	}

	retriesConfig := api.ClientRetriesConfiguration{
		MaxRetries:      maxRetries,
		RetryMinDelay:   retryMinDelay,
		RetryMaxDelay:   retryMaxDelay,
		RetryOnStatuses: retryStatuses,
	}

	cfg := api.Configuration{
		BasePath:             "/api/v1",
		Host:                 host,
		Scheme:               "https",
		UserAgent:            "terraform-provider-nsxt/1.0",
		UserName:             username,
		Password:             password,
		RemoteAuth:           clients.CommonConfig.RemoteAuth,
		ClientAuthCertFile:   clientAuthCertFile,
		ClientAuthKeyFile:    clientAuthKeyFile,
		CAFile:               caFile,
		ClientAuthCertString: clientAuthCert,
		ClientAuthKeyString:  clientAuthKey,
		CAString:             caString,
		Insecure:             insecure,
		RetriesConfiguration: retriesConfig,
	}

	nsxClient, err := api.NewAPIClient(&cfg)
	if err != nil {
		return err
	}

	clients.NsxtClient = nsxClient

	return initNSXVersion(nsxClient)
}

type jwtToken struct {
	IDToken      string `json:"id_token"`
	TokenType    string `json:"token_type"`
	ExpiresIn    int64  `json:"expires_in"`
	Scope        string `json:"scope"`
	AccessToken  string `json:"access_token"`
	RefreshToken string `json:"refresh_token"`
}

func getAPIToken(vmcAuthHost string, vmcAccessToken string) (string, error) {

	payload := strings.NewReader("refresh_token=" + vmcAccessToken)
	req, _ := http.NewRequest("POST", "https://"+vmcAuthHost, payload)

	req.Header.Add("content-type", "application/x-www-form-urlencoded")
	res, err := http.DefaultClient.Do(req)

	if err != nil {
		return "", err
	}

	if res.StatusCode != 200 {
		b, _ := ioutil.ReadAll(res.Body)
		return "", fmt.Errorf("Unexpected status code %d trying to get auth token. %s", res.StatusCode, string(b))
	}

	defer res.Body.Close()
	token := jwtToken{}
	err = json.NewDecoder(res.Body).Decode(&token)
	if err != nil {
		// Not fatal
		log.Printf("[WARNING]: Failed to decode access token from response: %v", err)
	}

	return token.AccessToken, nil
}

func getConnectorTLSConfig(d *schema.ResourceData) (*tls.Config, error) {

	insecure := d.Get("allow_unverified_ssl").(bool)
	clientAuthCertFile := d.Get("client_auth_cert_file").(string)
	clientAuthKeyFile := d.Get("client_auth_key_file").(string)
	caFile := d.Get("ca_file").(string)
	clientAuthCert := d.Get("client_auth_cert").(string)
	clientAuthKey := d.Get("client_auth_key").(string)
	caCert := d.Get("ca").(string)
	tlsConfig := tls.Config{InsecureSkipVerify: insecure}

	if len(clientAuthCertFile) > 0 {

		// cert and key are passed via filesystem
		if len(clientAuthKeyFile) == 0 {
			return nil, fmt.Errorf("Please provide key file for client certificate")
		}

		cert, err := tls.LoadX509KeyPair(clientAuthCertFile, clientAuthKeyFile)

		if err != nil {
			return nil, fmt.Errorf("Failed to load client cert/key pair: %v", err)
		}

		tlsConfig.GetClientCertificate = func(*tls.CertificateRequestInfo) (*tls.Certificate, error) {
			return &cert, nil
		}
	}

	if len(clientAuthCert) > 0 {
		// cert and key are passed as strings
		if len(clientAuthKey) == 0 {
			return nil, fmt.Errorf("Please provide key for client certificate")
		}

		cert, err := tls.X509KeyPair([]byte(clientAuthCert), []byte(clientAuthKey))

		if err != nil {
			return nil, fmt.Errorf("Failed to load client cert/key pair: %v", err)
		}

		tlsConfig.GetClientCertificate = func(*tls.CertificateRequestInfo) (*tls.Certificate, error) {
			return &cert, nil
		}
	}

	if len(caFile) > 0 {
		caCert, err := ioutil.ReadFile(caFile)
		if err != nil {
			return nil, err
		}

		caCertPool := x509.NewCertPool()
		caCertPool.AppendCertsFromPEM(caCert)

		tlsConfig.RootCAs = caCertPool
	}

	if len(caCert) > 0 {
		caCertPool := x509.NewCertPool()
		caCertPool.AppendCertsFromPEM([]byte(caCert))

		tlsConfig.RootCAs = caCertPool
	}

	return &tlsConfig, nil
}

func configurePolicyConnectorData(d *schema.ResourceData, clients *nsxtClients) error {
	host := d.Get("host").(string)
	username := d.Get("username").(string)
	password := d.Get("password").(string)
	vmcAccessToken := d.Get("vmc_token").(string)
	vmcAuthHost := d.Get("vmc_auth_host").(string)
	clientAuthCertFile := d.Get("client_auth_cert_file").(string)
	clientAuthCert := d.Get("client_auth_cert").(string)
	clientAuthDefined := (len(clientAuthCertFile) > 0) || (len(clientAuthCert) > 0)
	policyEnforcementPoint := d.Get("enforcement_point").(string)
	policyGlobalManager := d.Get("global_manager").(bool)
	vmcAuthMode := d.Get("vmc_auth_mode").(string)

	if host == "" {
		return fmt.Errorf("host must be provided")
	}

	if !strings.HasPrefix(host, "https://") {
		host = fmt.Sprintf("https://%s", host)
	}

	securityCtx := core.NewSecurityContextImpl()
	securityContextNeeded := true
	if clientAuthDefined && !clients.CommonConfig.RemoteAuth {
		securityContextNeeded = false
	}

	if securityContextNeeded {
		if len(vmcAccessToken) > 0 {
			if vmcAuthHost == "" {
				return fmt.Errorf("vmc auth host must be provided if auth token is provided")
			}

			apiToken, err := getAPIToken(vmcAuthHost, vmcAccessToken)
			if err != nil {
				return err
			}

			if vmcAuthMode == "Bearer" {
				clients.CommonConfig.BearerToken = apiToken
			} else {

				securityCtx.SetProperty(security.AUTHENTICATION_SCHEME_ID, security.OAUTH_SCHEME_ID)
				securityCtx.SetProperty(security.ACCESS_TOKEN, apiToken)
			}
		} else {
			if username == "" {
				return fmt.Errorf("username must be provided")
			}

			if password == "" {
				return fmt.Errorf("password must be provided")
			}

			securityCtx.SetProperty(security.AUTHENTICATION_SCHEME_ID, security.USER_PASSWORD_SCHEME_ID)
			securityCtx.SetProperty(security.USER_KEY, username)
			securityCtx.SetProperty(security.PASSWORD_KEY, password)
		}
	}

	tlsConfig, err := getConnectorTLSConfig(d)
	if err != nil {
		return err
	}

	tr := &http.Transport{
		Proxy:           http.ProxyFromEnvironment,
		TLSClientConfig: tlsConfig,
	}

	httpClient := http.Client{Transport: tr}
	clients.PolicyHTTPClient = &httpClient
	if securityContextNeeded {
		clients.PolicySecurityContext = securityCtx
	}
	clients.Host = host
	clients.PolicyEnforcementPoint = policyEnforcementPoint
	clients.PolicyGlobalManager = policyGlobalManager

	if len(vmcAccessToken) > 0 {
		// Special treatment for VMC since MP API is not available there
		initNSXVersionVMC(*clients)
	}
	return nil
}

type remoteAuthHeaderProcessor struct {
}

func newRemoteAuthHeaderProcessor() *remoteAuthHeaderProcessor {
	return &remoteAuthHeaderProcessor{}
}

func (processor remoteAuthHeaderProcessor) Process(req *http.Request) error {
	oldAuthHeader := req.Header.Get("Authorization")
	newAuthHeader := strings.Replace(oldAuthHeader, "Basic", "Remote", 1)
	req.Header.Set("Authorization", newAuthHeader)
	return nil
}

type bearerAuthHeaderProcessor struct {
	Token string
}

func newBearerAuthHeaderProcessor(token string) *bearerAuthHeaderProcessor {
	return &bearerAuthHeaderProcessor{Token: token}
}

func (processor bearerAuthHeaderProcessor) Process(req *http.Request) error {
	newAuthHeader := fmt.Sprintf("Bearer %s", processor.Token)
	req.Header.Set("Authorization", newAuthHeader)
	return nil
}

func applyLicense(c *api.APIClient, licenseKey string) error {
	if c == nil {
		return fmt.Errorf("API client not configured")
	}

	license := licensing.License{LicenseKey: licenseKey}
	_, resp, err := c.LicensingApi.CreateLicense(c.Context, license)
	if err != nil {
		return fmt.Errorf("Error during license create: %v", err)
	}
	if resp.StatusCode != http.StatusOK {
		return fmt.Errorf("Unexpected status returned during license create: %v", resp.StatusCode)
	}

	return nil
}

// license keys are applied on terraform plan and are not removed
func configureLicenses(d *schema.ResourceData, clients *nsxtClients) error {
	for _, licKey := range d.Get("license_keys").([]interface{}) {
		err := applyLicense(clients.NsxtClient, licKey.(string))
		if err != nil {
			return fmt.Errorf("Error applying license key: %s. %s", licKey, err.Error())
		}
	}
	return nil
}

func initCommonConfig(d *schema.ResourceData) commonProviderConfig {
	remoteAuth := d.Get("remote_auth").(bool)
	toleratePartialSuccess := d.Get("tolerate_partial_success").(bool)

	return commonProviderConfig{
		RemoteAuth:             remoteAuth,
		ToleratePartialSuccess: toleratePartialSuccess,
	}
}

func providerConfigure(d *schema.ResourceData) (interface{}, error) {
	commonConfig := initCommonConfig(d)
	clients := nsxtClients{
		CommonConfig: commonConfig,
	}

	err := configureNsxtClient(d, &clients)
	if err != nil {
		return nil, err
	}

	err = configurePolicyConnectorData(d, &clients)
	if err != nil {
		return nil, err
	}

	err = configureLicenses(d, &clients)
	if err != nil {
		return nil, err
	}

	return clients, nil
}

func getPolicyConnector(clients interface{}) *client.RestConnector {
	c := clients.(nsxtClients)
	connector := client.NewRestConnector(c.Host, *c.PolicyHTTPClient)
	if c.PolicySecurityContext != nil {
		connector.SetSecurityContext(c.PolicySecurityContext)
	}
	if c.CommonConfig.RemoteAuth {
		connector.AddRequestProcessor(newRemoteAuthHeaderProcessor())
	}
	if len(c.CommonConfig.BearerToken) > 0 {
		connector.AddRequestProcessor(newBearerAuthHeaderProcessor(c.CommonConfig.BearerToken))
	}

	return connector
}

func getPolicyEnforcementPoint(clients interface{}) string {
	return clients.(nsxtClients).PolicyEnforcementPoint
}

func isPolicyGlobalManager(clients interface{}) bool {
	return clients.(nsxtClients).PolicyGlobalManager
}

func getCommonProviderConfig(clients interface{}) commonProviderConfig {
	return clients.(nsxtClients).CommonConfig
}

func getGlobalPolicyEnforcementPointPath(m interface{}, sitePath *string) string {
	return fmt.Sprintf("%s/enforcement-points/%s", *sitePath, getPolicyEnforcementPoint(m))
}<|MERGE_RESOLUTION|>--- conflicted
+++ resolved
@@ -343,11 +343,8 @@
 			"nsxt_policy_gateway_community_list":           resourceNsxtPolicyGatewayCommunityList(),
 			"nsxt_policy_gateway_route_map":                resourceNsxtPolicyGatewayRouteMap(),
 			"nsxt_policy_intrusion_service_policy":         resourceNsxtPolicyIntrusionServicePolicy(),
-<<<<<<< HEAD
 			"nsxt_policy_intrusion_service_profile":        resourceNsxtPolicyIntrusionServiceProfile(),
-=======
 			"nsxt_policy_qos_profile":                      resourceNsxtPolicyQosProfile(),
->>>>>>> 6b277954
 			"nsxt_policy_evpn_tenant":                      resourceNsxtPolicyEvpnTenant(),
 			"nsxt_policy_evpn_config":                      resourceNsxtPolicyEvpnConfig(),
 			"nsxt_policy_static_route_bfd_peer":            resourceNsxtPolicyStaticRouteBfdPeer(),
