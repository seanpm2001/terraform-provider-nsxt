/* Copyright © 2017 VMware, Inc. All Rights Reserved.
   SPDX-License-Identifier: MPL-2.0 */

package nsxt

import (
	"crypto/tls"
	"crypto/x509"
	"encoding/json"
	"fmt"
	"io/ioutil"
	"log"
	"math/rand"
	"net/http"
	"regexp"
	"strings"
	"time"

	"github.com/hashicorp/terraform-plugin-sdk/v2/helper/schema"
	"github.com/hashicorp/terraform-plugin-sdk/v2/helper/validation"
	api "github.com/vmware/go-vmware-nsxt"
	"github.com/vmware/go-vmware-nsxt/licensing"
	"github.com/vmware/vsphere-automation-sdk-go/runtime/core"
	"github.com/vmware/vsphere-automation-sdk-go/runtime/protocol/client"
	"github.com/vmware/vsphere-automation-sdk-go/runtime/protocol/client/middleware/retry"
	"github.com/vmware/vsphere-automation-sdk-go/runtime/security"
)

var defaultRetryOnStatusCodes = []int{400, 409, 429, 500, 503, 504}

// Provider configuration that is shared for policy and MP
type commonProviderConfig struct {
	RemoteAuth             bool
	BearerToken            string
	ToleratePartialSuccess bool
	MaxRetries             int
	MinRetryInterval       int
	MaxRetryInterval       int
	RetryStatusCodes       []int
}

type nsxtClients struct {
	CommonConfig commonProviderConfig
	// NSX Manager client - based on go-vmware-nsxt SDK
	NsxtClient *api.APIClient
	// Config for the above client
	NsxtClientConfig *api.Configuration
	// Data for NSX Policy client - based on vsphere-automation-sdk-go SDK
	// First offering of Policy SDK does not support concurrent
	// operations in single connector. In order to avoid heavy locks,
	// we are allocating connector per provider operation.
	// TODO: when concurrency support is introduced policy client,
	// change this code to allocate single connector for all provider
	// operations.
	PolicySecurityContext  *core.SecurityContextImpl
	PolicyHTTPClient       *http.Client
	Host                   string
	PolicyEnforcementPoint string
	PolicyGlobalManager    bool
}

// Provider for VMWare NSX-T
func Provider() *schema.Provider {
	return &schema.Provider{

		Schema: map[string]*schema.Schema{
			"allow_unverified_ssl": {
				Type:        schema.TypeBool,
				Optional:    true,
				DefaultFunc: schema.EnvDefaultFunc("NSXT_ALLOW_UNVERIFIED_SSL", false),
			},
			"username": {
				Type:        schema.TypeString,
				Optional:    true,
				DefaultFunc: schema.EnvDefaultFunc("NSXT_USERNAME", nil),
			},
			"password": {
				Type:        schema.TypeString,
				Optional:    true,
				DefaultFunc: schema.EnvDefaultFunc("NSXT_PASSWORD", nil),
				Sensitive:   true,
			},
			"remote_auth": {
				Type:        schema.TypeBool,
				Optional:    true,
				DefaultFunc: schema.EnvDefaultFunc("NSXT_REMOTE_AUTH", false),
			},
			"session_auth": {
				Type:        schema.TypeBool,
				Optional:    true,
				DefaultFunc: schema.EnvDefaultFunc("NSXT_SESSION_AUTH", true),
			},
			"host": {
				Type:         schema.TypeString,
				Optional:     true,
				DefaultFunc:  schema.EnvDefaultFunc("NSXT_MANAGER_HOST", nil),
				ValidateFunc: validateNsxtProviderHostFormat(),
				Description:  "The hostname or IP address of the NSX manager.",
			},
			"client_auth_cert_file": {
				Type:        schema.TypeString,
				Optional:    true,
				DefaultFunc: schema.EnvDefaultFunc("NSXT_CLIENT_AUTH_CERT_FILE", nil),
			},
			"client_auth_key_file": {
				Type:        schema.TypeString,
				Optional:    true,
				DefaultFunc: schema.EnvDefaultFunc("NSXT_CLIENT_AUTH_KEY_FILE", nil),
			},
			"ca_file": {
				Type:        schema.TypeString,
				Optional:    true,
				DefaultFunc: schema.EnvDefaultFunc("NSXT_CA_FILE", nil),
			},
			"max_retries": {
				Type:        schema.TypeInt,
				Optional:    true,
				Description: "Maximum number of HTTP client retries",
				DefaultFunc: schema.EnvDefaultFunc("NSXT_MAX_RETRIES", 4),
			},
			"retry_min_delay": {
				Type:        schema.TypeInt,
				Optional:    true,
				Description: "Minimum delay in milliseconds between retries of a request",
				DefaultFunc: schema.EnvDefaultFunc("NSXT_RETRY_MIN_DELAY", 0),
			},
			"retry_max_delay": {
				Type:        schema.TypeInt,
				Optional:    true,
				Description: "Maximum delay in milliseconds between retries of a request",
				DefaultFunc: schema.EnvDefaultFunc("NSXT_RETRY_MAX_DELAY", 500),
			},
			"retry_on_status_codes": {
				Type:        schema.TypeList,
				Optional:    true,
				Description: "HTTP replies status codes to retry on",
				Elem: &schema.Schema{
					Type: schema.TypeInt,
				},
				// There is no support for default values/func for list, so it will be handled later
			},
			"tolerate_partial_success": {
				Type:        schema.TypeBool,
				Optional:    true,
				Description: "Treat partial success status as success",
				DefaultFunc: schema.EnvDefaultFunc("NSXT_TOLERATE_PARTIAL_SUCCESS", false),
			},
			"vmc_auth_host": {
				Type:        schema.TypeString,
				Optional:    true,
				Description: "URL for VMC authorization service (CSP)",
				DefaultFunc: schema.EnvDefaultFunc("NSXT_VMC_AUTH_HOST", "console.cloud.vmware.com/csp/gateway/am/api/auth/api-tokens/authorize"),
			},
			"vmc_token": {
				Type:        schema.TypeString,
				Optional:    true,
				Description: "Long-living API token for VMC authorization",
				DefaultFunc: schema.EnvDefaultFunc("NSXT_VMC_TOKEN", nil),
			},
			"vmc_auth_mode": {
				Type:         schema.TypeString,
				Optional:     true,
				DefaultFunc:  schema.EnvDefaultFunc("NSXT_VMC_AUTH_MODE", "Default"),
				ValidateFunc: validation.StringInSlice([]string{"Default", "Bearer", "Basic"}, false),
				Description:  "Mode for VMC authorization",
			},
			"enforcement_point": {
				Type:        schema.TypeString,
				Optional:    true,
				Description: "Enforcement Point for NSXT Policy",
				DefaultFunc: schema.EnvDefaultFunc("NSXT_POLICY_ENFORCEMENT_POINT", "default"),
			},
			"global_manager": {
				Type:        schema.TypeBool,
				Optional:    true,
				Description: "Is this a policy global manager endpoint",
				DefaultFunc: schema.EnvDefaultFunc("NSXT_GLOBAL_MANAGER", false),
			},
			"license_keys": {
				Type:          schema.TypeList,
				Optional:      true,
				Description:   "license keys",
				ConflictsWith: []string{"vmc_token"},
				Elem: &schema.Schema{
					Type: schema.TypeString,
					ValidateFunc: validation.StringMatch(
						regexp.MustCompile(
							"^[A-Z0-9]{5}-[A-Z0-9]{5}-[A-Z0-9]{5}-[A-Z0-9]{5}-[A-Z0-9]{5}$"),
						"Must be a valid nsx license key matching: ^[A-Z0-9]{5}-[A-Z0-9]{5}-[A-Z0-9]{5}-[A-Z0-9]{5}-[A-Z0-9]{5}$"),
				},
			},
			"client_auth_cert": {
				Type:        schema.TypeString,
				Description: "Client certificate passed as string",
				Optional:    true,
				DefaultFunc: schema.EnvDefaultFunc("NSXT_CLIENT_AUTH_CERT", nil),
			},
			"client_auth_key": {
				Type:        schema.TypeString,
				Description: "Client certificate key passed as string",
				Optional:    true,
				DefaultFunc: schema.EnvDefaultFunc("NSXT_CLIENT_AUTH_KEY", nil),
			},
			"ca": {
				Type:        schema.TypeString,
				Description: "CA certificate passed as string",
				Optional:    true,
				DefaultFunc: schema.EnvDefaultFunc("NSXT_CA", nil),
			},
		},

		DataSourcesMap: map[string]*schema.Resource{
			"nsxt_provider_info":                    dataSourceNsxtProviderInfo(),
			"nsxt_transport_zone":                   dataSourceNsxtTransportZone(),
			"nsxt_switching_profile":                dataSourceNsxtSwitchingProfile(),
			"nsxt_logical_tier0_router":             dataSourceNsxtLogicalTier0Router(),
			"nsxt_logical_tier1_router":             dataSourceNsxtLogicalTier1Router(),
			"nsxt_mac_pool":                         dataSourceNsxtMacPool(),
			"nsxt_ns_group":                         dataSourceNsxtNsGroup(),
			"nsxt_ns_groups":                        dataSourceNsxtNsGroups(),
			"nsxt_ns_service":                       dataSourceNsxtNsService(),
			"nsxt_ns_services":                      dataSourceNsxtNsServices(),
			"nsxt_edge_cluster":                     dataSourceNsxtEdgeCluster(),
			"nsxt_certificate":                      dataSourceNsxtCertificate(),
			"nsxt_ip_pool":                          dataSourceNsxtIPPool(),
			"nsxt_firewall_section":                 dataSourceNsxtFirewallSection(),
			"nsxt_management_cluster":               dataSourceNsxtManagementCluster(),
			"nsxt_policy_edge_cluster":              dataSourceNsxtPolicyEdgeCluster(),
			"nsxt_policy_edge_node":                 dataSourceNsxtPolicyEdgeNode(),
			"nsxt_policy_tier0_gateway":             dataSourceNsxtPolicyTier0Gateway(),
			"nsxt_policy_tier1_gateway":             dataSourceNsxtPolicyTier1Gateway(),
			"nsxt_policy_service":                   dataSourceNsxtPolicyService(),
			"nsxt_policy_realization_info":          dataSourceNsxtPolicyRealizationInfo(),
			"nsxt_policy_segment_realization":       dataSourceNsxtPolicySegmentRealization(),
			"nsxt_policy_transport_zone":            dataSourceNsxtPolicyTransportZone(),
			"nsxt_policy_ip_discovery_profile":      dataSourceNsxtPolicyIPDiscoveryProfile(),
			"nsxt_policy_spoofguard_profile":        dataSourceNsxtPolicySpoofGuardProfile(),
			"nsxt_policy_qos_profile":               dataSourceNsxtPolicyQosProfile(),
			"nsxt_policy_ipv6_ndra_profile":         dataSourceNsxtPolicyIpv6NdraProfile(),
			"nsxt_policy_ipv6_dad_profile":          dataSourceNsxtPolicyIpv6DadProfile(),
			"nsxt_policy_gateway_qos_profile":       dataSourceNsxtPolicyGatewayQosProfile(),
			"nsxt_policy_segment_security_profile":  dataSourceNsxtPolicySegmentSecurityProfile(),
			"nsxt_policy_mac_discovery_profile":     dataSourceNsxtPolicyMacDiscoveryProfile(),
			"nsxt_policy_vm":                        dataSourceNsxtPolicyVM(),
			"nsxt_policy_vms":                       dataSourceNsxtPolicyVMs(),
			"nsxt_policy_lb_app_profile":            dataSourceNsxtPolicyLBAppProfile(),
			"nsxt_policy_lb_client_ssl_profile":     dataSourceNsxtPolicyLBClientSslProfile(),
			"nsxt_policy_lb_server_ssl_profile":     dataSourceNsxtPolicyLBServerSslProfile(),
			"nsxt_policy_lb_monitor":                dataSourceNsxtPolicyLBMonitor(),
			"nsxt_policy_certificate":               dataSourceNsxtPolicyCertificate(),
			"nsxt_policy_lb_persistence_profile":    dataSourceNsxtPolicyLbPersistenceProfile(),
			"nsxt_policy_vni_pool":                  dataSourceNsxtPolicyVniPool(),
			"nsxt_policy_ip_block":                  dataSourceNsxtPolicyIPBlock(),
			"nsxt_policy_ip_pool":                   dataSourceNsxtPolicyIPPool(),
			"nsxt_policy_site":                      dataSourceNsxtPolicySite(),
			"nsxt_policy_gateway_policy":            dataSourceNsxtPolicyGatewayPolicy(),
			"nsxt_policy_security_policy":           dataSourceNsxtPolicySecurityPolicy(),
			"nsxt_policy_group":                     dataSourceNsxtPolicyGroup(),
			"nsxt_policy_context_profile":           dataSourceNsxtPolicyContextProfile(),
			"nsxt_policy_dhcp_server":               dataSourceNsxtPolicyDhcpServer(),
			"nsxt_policy_bfd_profile":               dataSourceNsxtPolicyBfdProfile(),
			"nsxt_policy_intrusion_service_profile": dataSourceNsxtPolicyIntrusionServiceProfile(),
			"nsxt_policy_lb_service":                dataSourceNsxtPolicyLbService(),
			"nsxt_policy_gateway_locale_service":    dataSourceNsxtPolicyGatewayLocaleService(),
			"nsxt_policy_bridge_profile":            dataSourceNsxtPolicyBridgeProfile(),
			"nsxt_policy_ipsec_vpn_local_endpoint":  dataSourceNsxtPolicyIPSecVpnLocalEndpoint(),
			"nsxt_policy_ipsec_vpn_service":         dataSourceNsxtPolicyIPSecVpnService(),
			"nsxt_policy_l2_vpn_service":            dataSourceNsxtPolicyL2VpnService(),
			"nsxt_policy_segment":                   dataSourceNsxtPolicySegment(),
		},

		ResourcesMap: map[string]*schema.Resource{
			"nsxt_dhcp_relay_profile":                      resourceNsxtDhcpRelayProfile(),
			"nsxt_dhcp_relay_service":                      resourceNsxtDhcpRelayService(),
			"nsxt_dhcp_server_profile":                     resourceNsxtDhcpServerProfile(),
			"nsxt_logical_dhcp_server":                     resourceNsxtLogicalDhcpServer(),
			"nsxt_dhcp_server_ip_pool":                     resourceNsxtDhcpServerIPPool(),
			"nsxt_logical_switch":                          resourceNsxtLogicalSwitch(),
			"nsxt_vlan_logical_switch":                     resourceNsxtVlanLogicalSwitch(),
			"nsxt_logical_dhcp_port":                       resourceNsxtLogicalDhcpPort(),
			"nsxt_logical_port":                            resourceNsxtLogicalPort(),
			"nsxt_logical_tier0_router":                    resourceNsxtLogicalTier0Router(),
			"nsxt_logical_tier1_router":                    resourceNsxtLogicalTier1Router(),
			"nsxt_logical_router_centralized_service_port": resourceNsxtLogicalRouterCentralizedServicePort(),
			"nsxt_logical_router_downlink_port":            resourceNsxtLogicalRouterDownLinkPort(),
			"nsxt_logical_router_link_port_on_tier0":       resourceNsxtLogicalRouterLinkPortOnTier0(),
			"nsxt_logical_router_link_port_on_tier1":       resourceNsxtLogicalRouterLinkPortOnTier1(),
			"nsxt_ip_discovery_switching_profile":          resourceNsxtIPDiscoverySwitchingProfile(),
			"nsxt_mac_management_switching_profile":        resourceNsxtMacManagementSwitchingProfile(),
			"nsxt_qos_switching_profile":                   resourceNsxtQosSwitchingProfile(),
			"nsxt_spoofguard_switching_profile":            resourceNsxtSpoofGuardSwitchingProfile(),
			"nsxt_switch_security_switching_profile":       resourceNsxtSwitchSecuritySwitchingProfile(),
			"nsxt_l4_port_set_ns_service":                  resourceNsxtL4PortSetNsService(),
			"nsxt_algorithm_type_ns_service":               resourceNsxtAlgorithmTypeNsService(),
			"nsxt_icmp_type_ns_service":                    resourceNsxtIcmpTypeNsService(),
			"nsxt_igmp_type_ns_service":                    resourceNsxtIgmpTypeNsService(),
			"nsxt_ether_type_ns_service":                   resourceNsxtEtherTypeNsService(),
			"nsxt_ip_protocol_ns_service":                  resourceNsxtIPProtocolNsService(),
			"nsxt_ns_service_group":                        resourceNsxtNsServiceGroup(),
			"nsxt_ns_group":                                resourceNsxtNsGroup(),
			"nsxt_firewall_section":                        resourceNsxtFirewallSection(),
			"nsxt_nat_rule":                                resourceNsxtNatRule(),
			"nsxt_ip_block":                                resourceNsxtIPBlock(),
			"nsxt_ip_block_subnet":                         resourceNsxtIPBlockSubnet(),
			"nsxt_ip_pool":                                 resourceNsxtIPPool(),
			"nsxt_ip_pool_allocation_ip_address":           resourceNsxtIPPoolAllocationIPAddress(),
			"nsxt_ip_set":                                  resourceNsxtIPSet(),
			"nsxt_static_route":                            resourceNsxtStaticRoute(),
			"nsxt_vm_tags":                                 resourceNsxtVMTags(),
			"nsxt_lb_icmp_monitor":                         resourceNsxtLbIcmpMonitor(),
			"nsxt_lb_tcp_monitor":                          resourceNsxtLbTCPMonitor(),
			"nsxt_lb_udp_monitor":                          resourceNsxtLbUDPMonitor(),
			"nsxt_lb_http_monitor":                         resourceNsxtLbHTTPMonitor(),
			"nsxt_lb_https_monitor":                        resourceNsxtLbHTTPSMonitor(),
			"nsxt_lb_passive_monitor":                      resourceNsxtLbPassiveMonitor(),
			"nsxt_lb_pool":                                 resourceNsxtLbPool(),
			"nsxt_lb_tcp_virtual_server":                   resourceNsxtLbTCPVirtualServer(),
			"nsxt_lb_udp_virtual_server":                   resourceNsxtLbUDPVirtualServer(),
			"nsxt_lb_http_virtual_server":                  resourceNsxtLbHTTPVirtualServer(),
			"nsxt_lb_http_forwarding_rule":                 resourceNsxtLbHTTPForwardingRule(),
			"nsxt_lb_http_request_rewrite_rule":            resourceNsxtLbHTTPRequestRewriteRule(),
			"nsxt_lb_http_response_rewrite_rule":           resourceNsxtLbHTTPResponseRewriteRule(),
			"nsxt_lb_cookie_persistence_profile":           resourceNsxtLbCookiePersistenceProfile(),
			"nsxt_lb_source_ip_persistence_profile":        resourceNsxtLbSourceIPPersistenceProfile(),
			"nsxt_lb_client_ssl_profile":                   resourceNsxtLbClientSslProfile(),
			"nsxt_lb_server_ssl_profile":                   resourceNsxtLbServerSslProfile(),
			"nsxt_lb_service":                              resourceNsxtLbService(),
			"nsxt_lb_fast_tcp_application_profile":         resourceNsxtLbFastTCPApplicationProfile(),
			"nsxt_lb_fast_udp_application_profile":         resourceNsxtLbFastUDPApplicationProfile(),
			"nsxt_lb_http_application_profile":             resourceNsxtLbHTTPApplicationProfile(),
			"nsxt_policy_tier1_gateway":                    resourceNsxtPolicyTier1Gateway(),
			"nsxt_policy_tier1_gateway_interface":          resourceNsxtPolicyTier1GatewayInterface(),
			"nsxt_policy_tier0_gateway":                    resourceNsxtPolicyTier0Gateway(),
			"nsxt_policy_tier0_gateway_interface":          resourceNsxtPolicyTier0GatewayInterface(),
			"nsxt_policy_tier0_gateway_ha_vip_config":      resourceNsxtPolicyTier0GatewayHAVipConfig(),
			"nsxt_policy_group":                            resourceNsxtPolicyGroup(),
			"nsxt_policy_domain":                           resourceNsxtPolicyDomain(),
			"nsxt_policy_security_policy":                  resourceNsxtPolicySecurityPolicy(),
			"nsxt_policy_service":                          resourceNsxtPolicyService(),
			"nsxt_policy_gateway_policy":                   resourceNsxtPolicyGatewayPolicy(),
			"nsxt_policy_predefined_gateway_policy":        resourceNsxtPolicyPredefinedGatewayPolicy(),
			"nsxt_policy_predefined_security_policy":       resourceNsxtPolicyPredefinedSecurityPolicy(),
			"nsxt_policy_segment":                          resourceNsxtPolicySegment(),
			"nsxt_policy_vlan_segment":                     resourceNsxtPolicyVlanSegment(),
			"nsxt_policy_fixed_segment":                    resourceNsxtPolicyFixedSegment(),
			"nsxt_policy_static_route":                     resourceNsxtPolicyStaticRoute(),
			"nsxt_policy_gateway_prefix_list":              resourceNsxtPolicyGatewayPrefixList(),
			"nsxt_policy_vm_tags":                          resourceNsxtPolicyVMTags(),
			"nsxt_policy_nat_rule":                         resourceNsxtPolicyNATRule(),
			"nsxt_policy_ip_block":                         resourceNsxtPolicyIPBlock(),
			"nsxt_policy_lb_pool":                          resourceNsxtPolicyLBPool(),
			"nsxt_policy_ip_pool":                          resourceNsxtPolicyIPPool(),
			"nsxt_policy_ip_pool_block_subnet":             resourceNsxtPolicyIPPoolBlockSubnet(),
			"nsxt_policy_ip_pool_static_subnet":            resourceNsxtPolicyIPPoolStaticSubnet(),
			"nsxt_policy_lb_service":                       resourceNsxtPolicyLBService(),
			"nsxt_policy_lb_virtual_server":                resourceNsxtPolicyLBVirtualServer(),
			"nsxt_policy_ip_address_allocation":            resourceNsxtPolicyIPAddressAllocation(),
			"nsxt_policy_bgp_neighbor":                     resourceNsxtPolicyBgpNeighbor(),
			"nsxt_policy_bgp_config":                       resourceNsxtPolicyBgpConfig(),
			"nsxt_policy_dhcp_relay":                       resourceNsxtPolicyDhcpRelayConfig(),
			"nsxt_policy_dhcp_server":                      resourceNsxtPolicyDhcpServer(),
			"nsxt_policy_context_profile":                  resourceNsxtPolicyContextProfile(),
			"nsxt_policy_dhcp_v4_static_binding":           resourceNsxtPolicyDhcpV4StaticBinding(),
			"nsxt_policy_dhcp_v6_static_binding":           resourceNsxtPolicyDhcpV6StaticBinding(),
			"nsxt_policy_dns_forwarder_zone":               resourceNsxtPolicyDNSForwarderZone(),
			"nsxt_policy_gateway_dns_forwarder":            resourceNsxtPolicyGatewayDNSForwarder(),
			"nsxt_policy_gateway_community_list":           resourceNsxtPolicyGatewayCommunityList(),
			"nsxt_policy_gateway_route_map":                resourceNsxtPolicyGatewayRouteMap(),
			"nsxt_policy_intrusion_service_policy":         resourceNsxtPolicyIntrusionServicePolicy(),
			"nsxt_policy_static_route_bfd_peer":            resourceNsxtPolicyStaticRouteBfdPeer(),
			"nsxt_policy_intrusion_service_profile":        resourceNsxtPolicyIntrusionServiceProfile(),
			"nsxt_policy_evpn_tenant":                      resourceNsxtPolicyEvpnTenant(),
			"nsxt_policy_evpn_config":                      resourceNsxtPolicyEvpnConfig(),
			"nsxt_policy_evpn_tunnel_endpoint":             resourceNsxtPolicyEvpnTunnelEndpoint(),
			"nsxt_policy_qos_profile":                      resourceNsxtPolicyQosProfile(),
			"nsxt_policy_ospf_config":                      resourceNsxtPolicyOspfConfig(),
			"nsxt_policy_ospf_area":                        resourceNsxtPolicyOspfArea(),
			"nsxt_policy_gateway_redistribution_config":    resourceNsxtPolicyGatewayRedistributionConfig(),
			"nsxt_policy_mac_discovery_profile":            resourceNsxtPolicyMacDiscoveryProfile(),
			"nsxt_policy_ipsec_vpn_ike_profile":            resourceNsxtPolicyIPSecVpnIkeProfile(),
			"nsxt_policy_ipsec_vpn_tunnel_profile":         resourceNsxtPolicyIPSecVpnTunnelProfile(),
			"nsxt_policy_ipsec_vpn_dpd_profile":            resourceNsxtPolicyIPSecVpnDpdProfile(),
			"nsxt_policy_ipsec_vpn_session":                resourceNsxtPolicyIPSecVpnSession(),
			"nsxt_policy_l2_vpn_session":                   resourceNsxtPolicyL2VPNSession(),
			"nsxt_policy_ipsec_vpn_service":                resourceNsxtPolicyIPSecVpnService(),
			"nsxt_policy_l2_vpn_service":                   resourceNsxtPolicyL2VpnService(),
			"nsxt_policy_ipsec_vpn_local_endpoint":         resourceNsxtPolicyIPSecVpnLocalEndpoint(),
			"nsxt_policy_ip_discovery_profile":             resourceNsxtPolicyIPDiscoveryProfile(),
			"nsxt_policy_context_profile_custom_attribute": resourceNsxtPolicyContextProfileCustomAttribute(),
<<<<<<< HEAD
			"nsxt_policy_spoof_guard_profile":              resourceNsxtPolicySpoofGuardProfile(),
			"nsxt_policy_gateway_qos_profile":              resourceNsxtPolicyGatewayQosProfile(),
=======
			"nsxt_policy_segment_security_profile":         resourceNsxtPolicySegmentSecurityProfile(),
			"nsxt_policy_spoof_guard_profile":              resourceNsxtPolicySpoofGuardProfile(),
>>>>>>> 62811651
		},

		ConfigureFunc: providerConfigure,
	}
}

func configureNsxtClient(d *schema.ResourceData, clients *nsxtClients) error {
	clientAuthCertFile := d.Get("client_auth_cert_file").(string)
	clientAuthKeyFile := d.Get("client_auth_key_file").(string)
	clientAuthCert := d.Get("client_auth_cert").(string)
	clientAuthKey := d.Get("client_auth_key").(string)
	vmcToken := d.Get("vmc_token").(string)
	vmcAuthMode := d.Get("vmc_auth_mode").(string)

	if (len(vmcToken) > 0) || (vmcAuthMode == "Basic") {
		// VMC can operate without token with basic auth, however MP API is not
		// available for cloud admin user
		return nil
	}

	needCreds := true
	if len(clientAuthCertFile) > 0 {
		if len(clientAuthKeyFile) == 0 {
			return fmt.Errorf("Please provide key file for client certificate")
		}
		needCreds = false
	}

	if len(clientAuthCert) > 0 {
		if len(clientAuthKey) == 0 {
			return fmt.Errorf("Please provide key for client certificate")
		}
		// only supported for policy resources
		needCreds = false
	}

	insecure := d.Get("allow_unverified_ssl").(bool)
	username := d.Get("username").(string)
	password := d.Get("password").(string)

	if needCreds {
		if username == "" {
			return fmt.Errorf("username must be provided")
		}

		if password == "" {
			return fmt.Errorf("password must be provided")
		}
	}

	host := d.Get("host").(string)
	// Remove schema
	host = strings.TrimPrefix(host, "https://")

	if host == "" {
		return fmt.Errorf("host must be provided")
	}

	caFile := d.Get("ca_file").(string)
	caString := d.Get("ca").(string)
	sessionAuth := d.Get("session_auth").(bool)
	skipSessionAuth := !sessionAuth

	retriesConfig := api.ClientRetriesConfiguration{
		MaxRetries:      clients.CommonConfig.MaxRetries,
		RetryMinDelay:   clients.CommonConfig.MinRetryInterval,
		RetryMaxDelay:   clients.CommonConfig.MaxRetryInterval,
		RetryOnStatuses: clients.CommonConfig.RetryStatusCodes,
	}

	clients.NsxtClientConfig = &api.Configuration{
		BasePath:             "/api/v1",
		Host:                 host,
		Scheme:               "https",
		UserAgent:            "terraform-provider-nsxt",
		UserName:             username,
		Password:             password,
		RemoteAuth:           clients.CommonConfig.RemoteAuth,
		ClientAuthCertFile:   clientAuthCertFile,
		ClientAuthKeyFile:    clientAuthKeyFile,
		CAFile:               caFile,
		ClientAuthCertString: clientAuthCert,
		ClientAuthKeyString:  clientAuthKey,
		CAString:             caString,
		Insecure:             insecure,
		RetriesConfiguration: retriesConfig,
		SkipSessionAuth:      skipSessionAuth,
	}

	nsxClient, err := api.NewAPIClient(clients.NsxtClientConfig)
	if err != nil {
		return err
	}

	clients.NsxtClient = nsxClient

	return initNSXVersion(nsxClient)
}

type jwtToken struct {
	IDToken      string `json:"id_token"`
	TokenType    string `json:"token_type"`
	ExpiresIn    int64  `json:"expires_in"`
	Scope        string `json:"scope"`
	AccessToken  string `json:"access_token"`
	RefreshToken string `json:"refresh_token"`
}

func getAPIToken(vmcAuthHost string, vmcAccessToken string) (string, error) {

	payload := strings.NewReader("refresh_token=" + vmcAccessToken)
	req, _ := http.NewRequest("POST", "https://"+vmcAuthHost, payload)

	req.Header.Add("content-type", "application/x-www-form-urlencoded")
	res, err := http.DefaultClient.Do(req)

	if err != nil {
		return "", err
	}

	if res.StatusCode != 200 {
		b, _ := ioutil.ReadAll(res.Body)
		return "", fmt.Errorf("Unexpected status code %d trying to get auth token. %s", res.StatusCode, string(b))
	}

	defer res.Body.Close()
	token := jwtToken{}
	err = json.NewDecoder(res.Body).Decode(&token)
	if err != nil {
		// Not fatal
		log.Printf("[WARNING]: Failed to decode access token from response: %v", err)
	}

	return token.AccessToken, nil
}

func getConnectorTLSConfig(d *schema.ResourceData) (*tls.Config, error) {

	insecure := d.Get("allow_unverified_ssl").(bool)
	clientAuthCertFile := d.Get("client_auth_cert_file").(string)
	clientAuthKeyFile := d.Get("client_auth_key_file").(string)
	caFile := d.Get("ca_file").(string)
	clientAuthCert := d.Get("client_auth_cert").(string)
	clientAuthKey := d.Get("client_auth_key").(string)
	caCert := d.Get("ca").(string)
	tlsConfig := tls.Config{InsecureSkipVerify: insecure}

	if len(clientAuthCertFile) > 0 {

		// cert and key are passed via filesystem
		if len(clientAuthKeyFile) == 0 {
			return nil, fmt.Errorf("Please provide key file for client certificate")
		}

		cert, err := tls.LoadX509KeyPair(clientAuthCertFile, clientAuthKeyFile)

		if err != nil {
			return nil, fmt.Errorf("Failed to load client cert/key pair: %v", err)
		}

		tlsConfig.GetClientCertificate = func(*tls.CertificateRequestInfo) (*tls.Certificate, error) {
			return &cert, nil
		}
	}

	if len(clientAuthCert) > 0 {
		// cert and key are passed as strings
		if len(clientAuthKey) == 0 {
			return nil, fmt.Errorf("Please provide key for client certificate")
		}

		cert, err := tls.X509KeyPair([]byte(clientAuthCert), []byte(clientAuthKey))

		if err != nil {
			return nil, fmt.Errorf("Failed to load client cert/key pair: %v", err)
		}

		tlsConfig.GetClientCertificate = func(*tls.CertificateRequestInfo) (*tls.Certificate, error) {
			return &cert, nil
		}
	}

	if len(caFile) > 0 {
		caCert, err := ioutil.ReadFile(caFile)
		if err != nil {
			return nil, err
		}

		caCertPool := x509.NewCertPool()
		caCertPool.AppendCertsFromPEM(caCert)

		tlsConfig.RootCAs = caCertPool
	}

	if len(caCert) > 0 {
		caCertPool := x509.NewCertPool()
		caCertPool.AppendCertsFromPEM([]byte(caCert))

		tlsConfig.RootCAs = caCertPool
	}

	return &tlsConfig, nil
}

func configurePolicyConnectorData(d *schema.ResourceData, clients *nsxtClients) error {
	host := d.Get("host").(string)
	username := d.Get("username").(string)
	password := d.Get("password").(string)
	vmcAccessToken := d.Get("vmc_token").(string)
	vmcAuthHost := d.Get("vmc_auth_host").(string)
	clientAuthCertFile := d.Get("client_auth_cert_file").(string)
	clientAuthCert := d.Get("client_auth_cert").(string)
	clientAuthDefined := (len(clientAuthCertFile) > 0) || (len(clientAuthCert) > 0)
	policyEnforcementPoint := d.Get("enforcement_point").(string)
	policyGlobalManager := d.Get("global_manager").(bool)
	vmcAuthMode := d.Get("vmc_auth_mode").(string)

	if host == "" {
		return fmt.Errorf("host must be provided")
	}

	if !strings.HasPrefix(host, "https://") {
		host = fmt.Sprintf("https://%s", host)
	}

	securityCtx := core.NewSecurityContextImpl()
	securityContextNeeded := true
	if clientAuthDefined && !clients.CommonConfig.RemoteAuth {
		securityContextNeeded = false
	}

	if securityContextNeeded {
		if len(vmcAccessToken) > 0 {
			if vmcAuthHost == "" {
				return fmt.Errorf("vmc auth host must be provided if auth token is provided")
			}

			apiToken, err := getAPIToken(vmcAuthHost, vmcAccessToken)
			if err != nil {
				return err
			}

			if vmcAuthMode == "Bearer" {
				clients.CommonConfig.BearerToken = apiToken
			} else {

				securityCtx.SetProperty(security.AUTHENTICATION_SCHEME_ID, security.OAUTH_SCHEME_ID)
				securityCtx.SetProperty(security.ACCESS_TOKEN, apiToken)
			}
		} else {
			if username == "" {
				return fmt.Errorf("username must be provided")
			}

			if password == "" {
				return fmt.Errorf("password must be provided")
			}

			securityCtx.SetProperty(security.AUTHENTICATION_SCHEME_ID, security.USER_PASSWORD_SCHEME_ID)
			securityCtx.SetProperty(security.USER_KEY, username)
			securityCtx.SetProperty(security.PASSWORD_KEY, password)
		}
	}

	tlsConfig, err := getConnectorTLSConfig(d)
	if err != nil {
		return err
	}

	tr := &http.Transport{
		Proxy:           http.ProxyFromEnvironment,
		TLSClientConfig: tlsConfig,
	}

	httpClient := http.Client{Transport: tr}
	clients.PolicyHTTPClient = &httpClient
	if securityContextNeeded {
		clients.PolicySecurityContext = securityCtx
	}
	clients.Host = host
	clients.PolicyEnforcementPoint = policyEnforcementPoint
	clients.PolicyGlobalManager = policyGlobalManager

	if (len(vmcAccessToken) > 0) || (vmcAuthMode == "Basic") {
		// Special treatment for VMC since MP API is not available there
		initNSXVersionVMC(*clients)
	}
	return nil
}

type remoteAuthHeaderProcessor struct {
}

func newRemoteAuthHeaderProcessor() *remoteAuthHeaderProcessor {
	return &remoteAuthHeaderProcessor{}
}

func (processor remoteAuthHeaderProcessor) Process(req *http.Request) error {
	oldAuthHeader := req.Header.Get("Authorization")
	newAuthHeader := strings.Replace(oldAuthHeader, "Basic", "Remote", 1)
	req.Header.Set("Authorization", newAuthHeader)
	return nil
}

type bearerAuthHeaderProcessor struct {
	Token string
}

func newBearerAuthHeaderProcessor(token string) *bearerAuthHeaderProcessor {
	return &bearerAuthHeaderProcessor{Token: token}
}

func (processor bearerAuthHeaderProcessor) Process(req *http.Request) error {
	newAuthHeader := fmt.Sprintf("Bearer %s", processor.Token)
	req.Header.Set("Authorization", newAuthHeader)
	return nil
}

type sessionHeaderProcessor struct {
	cookie string
	xsrf   string
}

func newSessionHeaderProcessor(cookie string, xsrf string) *sessionHeaderProcessor {
	return &sessionHeaderProcessor{
		cookie: cookie,
		xsrf:   xsrf,
	}
}

func (processor sessionHeaderProcessor) Process(req *http.Request) error {
	req.Header.Set("Cookie", processor.cookie)
	req.Header.Set("X-XSRF-TOKEN", processor.xsrf)
	return nil
}

func applyLicense(c *api.APIClient, licenseKey string) error {
	if c == nil {
		return fmt.Errorf("API client not configured")
	}

	license := licensing.License{LicenseKey: licenseKey}
	_, resp, err := c.LicensingApi.CreateLicense(c.Context, license)
	if err != nil {
		return fmt.Errorf("Error during license create: %v", err)
	}
	if resp.StatusCode != http.StatusOK {
		return fmt.Errorf("Unexpected status returned during license create: %v", resp.StatusCode)
	}

	return nil
}

// license keys are applied on terraform plan and are not removed
func configureLicenses(d *schema.ResourceData, clients *nsxtClients) error {
	for _, licKey := range d.Get("license_keys").([]interface{}) {
		err := applyLicense(clients.NsxtClient, licKey.(string))
		if err != nil {
			return fmt.Errorf("Error applying license key: %s. %s", licKey, err.Error())
		}
	}
	return nil
}

func initCommonConfig(d *schema.ResourceData) commonProviderConfig {
	remoteAuth := d.Get("remote_auth").(bool)
	toleratePartialSuccess := d.Get("tolerate_partial_success").(bool)
	maxRetries := d.Get("max_retries").(int)
	retryMinDelay := d.Get("retry_min_delay").(int)
	retryMaxDelay := d.Get("retry_max_delay").(int)

	statuses := d.Get("retry_on_status_codes").([]interface{})
	retryStatuses := make([]int, 0, len(statuses))
	for _, s := range statuses {
		retryStatuses = append(retryStatuses, s.(int))
	}

	if len(retryStatuses) == 0 {
		// Set to the defaults if empty
		retryStatuses = append(retryStatuses, defaultRetryOnStatusCodes...)
	}

	return commonProviderConfig{
		RemoteAuth:             remoteAuth,
		ToleratePartialSuccess: toleratePartialSuccess,
		MaxRetries:             maxRetries,
		MinRetryInterval:       retryMinDelay,
		MaxRetryInterval:       retryMaxDelay,
		RetryStatusCodes:       retryStatuses,
	}
}

func providerConfigure(d *schema.ResourceData) (interface{}, error) {
	commonConfig := initCommonConfig(d)
	clients := nsxtClients{
		CommonConfig: commonConfig,
	}

	err := configureNsxtClient(d, &clients)
	if err != nil {
		return nil, err
	}

	err = configurePolicyConnectorData(d, &clients)
	if err != nil {
		return nil, err
	}

	err = configureLicenses(d, &clients)
	if err != nil {
		return nil, err
	}

	return clients, nil
}

func getPolicyConnector(clients interface{}) client.Connector {
	c := clients.(nsxtClients)

	retryFunc := func(retryContext retry.RetryContext) bool {
		shouldRetry := false
		if retryContext.Response != nil {
			for _, code := range c.CommonConfig.RetryStatusCodes {
				if retryContext.Response.StatusCode == code {
					log.Printf("[DEBUG]: Retrying request due to error code %d", code)
					shouldRetry = true
					break
				}
			}
		} else {
			shouldRetry = true
			log.Printf("[DEBUG]: Retrying request due to error")
		}

		if !shouldRetry {
			return false
		}

		min := c.CommonConfig.MinRetryInterval
		max := c.CommonConfig.MaxRetryInterval
		if max > 0 {
			interval := (rand.Intn(max-min) + min)
			time.Sleep(time.Duration(interval) * time.Millisecond)
			log.Printf("[DEBUG]: Waited %d ms before retrying", interval)
		}

		return true
	}

	connectorOptions := []client.ConnectorOption{client.UsingRest(nil), client.WithHttpClient(c.PolicyHTTPClient), client.WithDecorators(retry.NewRetryDecorator(uint(c.CommonConfig.MaxRetries), retryFunc))}
	var requestProcessors []core.RequestProcessor
	if c.PolicySecurityContext != nil {
		connectorOptions = append(connectorOptions, client.WithSecurityContext(c.PolicySecurityContext))
	}
	if c.CommonConfig.RemoteAuth {
		requestProcessors = append(requestProcessors, newRemoteAuthHeaderProcessor().Process)
	}
	if len(c.CommonConfig.BearerToken) > 0 {
		requestProcessors = append(requestProcessors, newBearerAuthHeaderProcessor(c.CommonConfig.BearerToken).Process)
	}
	// Session support for policy resources (main rationale - vIDM environment where auth is slow)
	// Currently session creation is done via old MP sdk.
	// TODO - when MP resources are removed, switch to official SDK to initiate session/create API
	// TODO - re-trigger session/create when token is expired
	if len(c.NsxtClientConfig.DefaultHeader["Cookie"]) > 0 {
		cookie := c.NsxtClientConfig.DefaultHeader["Cookie"]
		xsrf := ""
		if len(c.NsxtClientConfig.DefaultHeader["X-XSRF-TOKEN"]) > 0 {
			xsrf = c.NsxtClientConfig.DefaultHeader["X-XSRF-TOKEN"]
		}
		requestProcessors = append(requestProcessors, newSessionHeaderProcessor(cookie, xsrf).Process)
		log.Printf("[INFO]: Session headers configured for policy objects")
	}

	if len(requestProcessors) > 0 {
		connectorOptions = append(connectorOptions, client.WithRequestProcessors(requestProcessors...))
	}
	connector := client.NewConnector(c.Host, connectorOptions...)
	return connector
}

func getPolicyEnforcementPoint(clients interface{}) string {
	return clients.(nsxtClients).PolicyEnforcementPoint
}

func isPolicyGlobalManager(clients interface{}) bool {
	return clients.(nsxtClients).PolicyGlobalManager
}

func getCommonProviderConfig(clients interface{}) commonProviderConfig {
	return clients.(nsxtClients).CommonConfig
}

func getGlobalPolicyEnforcementPointPath(m interface{}, sitePath *string) string {
	return fmt.Sprintf("%s/enforcement-points/%s", *sitePath, getPolicyEnforcementPoint(m))
}<|MERGE_RESOLUTION|>--- conflicted
+++ resolved
@@ -387,13 +387,9 @@
 			"nsxt_policy_ipsec_vpn_local_endpoint":         resourceNsxtPolicyIPSecVpnLocalEndpoint(),
 			"nsxt_policy_ip_discovery_profile":             resourceNsxtPolicyIPDiscoveryProfile(),
 			"nsxt_policy_context_profile_custom_attribute": resourceNsxtPolicyContextProfileCustomAttribute(),
-<<<<<<< HEAD
+			"nsxt_policy_segment_security_profile":         resourceNsxtPolicySegmentSecurityProfile(),
 			"nsxt_policy_spoof_guard_profile":              resourceNsxtPolicySpoofGuardProfile(),
 			"nsxt_policy_gateway_qos_profile":              resourceNsxtPolicyGatewayQosProfile(),
-=======
-			"nsxt_policy_segment_security_profile":         resourceNsxtPolicySegmentSecurityProfile(),
-			"nsxt_policy_spoof_guard_profile":              resourceNsxtPolicySpoofGuardProfile(),
->>>>>>> 62811651
 		},
 
 		ConfigureFunc: providerConfigure,
