/* Copyright © 2017 VMware, Inc. All Rights Reserved.
   SPDX-License-Identifier: MPL-2.0 */

package nsxt

import (
	"crypto/tls"
	"crypto/x509"
	"encoding/json"
	"fmt"
	"io/ioutil"
	"log"
	"net/http"
	"regexp"
	"strings"

	"github.com/hashicorp/terraform-plugin-sdk/v2/helper/schema"
	"github.com/hashicorp/terraform-plugin-sdk/v2/helper/validation"
	api "github.com/vmware/go-vmware-nsxt"
	"github.com/vmware/go-vmware-nsxt/licensing"
	"github.com/vmware/vsphere-automation-sdk-go/runtime/core"
	"github.com/vmware/vsphere-automation-sdk-go/runtime/protocol/client"
	"github.com/vmware/vsphere-automation-sdk-go/runtime/security"
)

var defaultRetryOnStatusCodes = []int{429, 503}

// Provider configuration that is shared for policy and MP
type commonProviderConfig struct {
	RemoteAuth             bool
	BearerToken            string
	ToleratePartialSuccess bool
}

type nsxtClients struct {
	CommonConfig commonProviderConfig
	// NSX Manager client - based on go-vmware-nsxt SDK
	NsxtClient *api.APIClient
	// Data for NSX Policy client - based on vsphere-automation-sdk-go SDK
	// First offering of Policy SDK does not support concurrent
	// operations in single connector. In order to avoid heavy locks,
	// we are allocating connector per provider operation.
	// TODO: when concurrency support is introduced policy client,
	// change this code to allocate single connector for all provider
	// operations.
	PolicySecurityContext  *core.SecurityContextImpl
	PolicyHTTPClient       *http.Client
	Host                   string
	PolicyEnforcementPoint string
	PolicyGlobalManager    bool
}

// Provider for VMWare NSX-T
func Provider() *schema.Provider {
	return &schema.Provider{

		Schema: map[string]*schema.Schema{
			"allow_unverified_ssl": {
				Type:        schema.TypeBool,
				Optional:    true,
				DefaultFunc: schema.EnvDefaultFunc("NSXT_ALLOW_UNVERIFIED_SSL", false),
			},
			"username": {
				Type:        schema.TypeString,
				Optional:    true,
				DefaultFunc: schema.EnvDefaultFunc("NSXT_USERNAME", nil),
			},
			"password": {
				Type:        schema.TypeString,
				Optional:    true,
				DefaultFunc: schema.EnvDefaultFunc("NSXT_PASSWORD", nil),
				Sensitive:   true,
			},
			"remote_auth": {
				Type:        schema.TypeBool,
				Optional:    true,
				DefaultFunc: schema.EnvDefaultFunc("NSXT_REMOTE_AUTH", false),
			},
			"host": {
				Type:         schema.TypeString,
				Optional:     true,
				DefaultFunc:  schema.EnvDefaultFunc("NSXT_MANAGER_HOST", nil),
				ValidateFunc: validateNsxtProviderHostFormat(),
				Description:  "The hostname or IP address of the NSX manager.",
			},
			"client_auth_cert_file": {
				Type:        schema.TypeString,
				Optional:    true,
				DefaultFunc: schema.EnvDefaultFunc("NSXT_CLIENT_AUTH_CERT_FILE", nil),
			},
			"client_auth_key_file": {
				Type:        schema.TypeString,
				Optional:    true,
				DefaultFunc: schema.EnvDefaultFunc("NSXT_CLIENT_AUTH_KEY_FILE", nil),
			},
			"ca_file": {
				Type:        schema.TypeString,
				Optional:    true,
				DefaultFunc: schema.EnvDefaultFunc("NSXT_CA_FILE", nil),
			},
			"max_retries": {
				Type:        schema.TypeInt,
				Optional:    true,
				Description: "Maximum number of HTTP client retries",
				DefaultFunc: schema.EnvDefaultFunc("NSXT_MAX_RETRIES", 8),
			},
			"retry_min_delay": {
				Type:        schema.TypeInt,
				Optional:    true,
				Description: "Minimum delay in milliseconds between retries of a request",
				DefaultFunc: schema.EnvDefaultFunc("NSXT_RETRY_MIN_DELAY", 500),
			},
			"retry_max_delay": {
				Type:        schema.TypeInt,
				Optional:    true,
				Description: "Maximum delay in milliseconds between retries of a request",
				DefaultFunc: schema.EnvDefaultFunc("NSXT_RETRY_MAX_DELAY", 5000),
			},
			"retry_on_status_codes": {
				Type:        schema.TypeList,
				Optional:    true,
				Description: "HTTP replies status codes to retry on",
				Elem: &schema.Schema{
					Type: schema.TypeInt,
				},
				// There is no support for default values/func for list, so it will be handled later
			},
			"tolerate_partial_success": {
				Type:        schema.TypeBool,
				Optional:    true,
				Description: "Treat partial success status as success",
				DefaultFunc: schema.EnvDefaultFunc("NSXT_TOLERATE_PARTIAL_SUCCESS", false),
			},
			"vmc_auth_host": {
				Type:        schema.TypeString,
				Optional:    true,
				Description: "URL for VMC authorization service (CSP)",
				DefaultFunc: schema.EnvDefaultFunc("NSXT_VMC_AUTH_HOST", "console.cloud.vmware.com/csp/gateway/am/api/auth/api-tokens/authorize"),
			},
			"vmc_token": {
				Type:        schema.TypeString,
				Optional:    true,
				Description: "Long-living API token for VMC authorization",
				DefaultFunc: schema.EnvDefaultFunc("NSXT_VMC_TOKEN", nil),
			},
			"vmc_auth_mode": {
				Type:         schema.TypeString,
				Optional:     true,
				DefaultFunc:  schema.EnvDefaultFunc("NSXT_VMC_AUTH_MODE", "Default"),
				ValidateFunc: validation.StringInSlice([]string{"Default", "Bearer"}, false),
				Description:  "Mode for VMC authorization",
			},
			"enforcement_point": {
				Type:        schema.TypeString,
				Optional:    true,
				Description: "Enforcement Point for NSXT Policy",
				DefaultFunc: schema.EnvDefaultFunc("NSXT_POLICY_ENFORCEMENT_POINT", "default"),
			},
			"global_manager": {
				Type:        schema.TypeBool,
				Optional:    true,
				Description: "Is this a policy global manager endpoint",
				DefaultFunc: schema.EnvDefaultFunc("NSXT_GLOBAL_MANAGER", false),
			},
			"license_keys": {
				Type:          schema.TypeList,
				Optional:      true,
				Description:   "license keys",
				ConflictsWith: []string{"vmc_token"},
				Elem: &schema.Schema{
					Type: schema.TypeString,
					ValidateFunc: validation.StringMatch(
						regexp.MustCompile(
							"^[A-Z0-9]{5}-[A-Z0-9]{5}-[A-Z0-9]{5}-[A-Z0-9]{5}-[A-Z0-9]{5}$"),
						"Must be a valid nsx license key matching: ^[A-Z0-9]{5}-[A-Z0-9]{5}-[A-Z0-9]{5}-[A-Z0-9]{5}-[A-Z0-9]{5}$"),
				},
			},
			"client_auth_cert": {
				Type:        schema.TypeString,
				Description: "Client certificate passed as string",
				Optional:    true,
				DefaultFunc: schema.EnvDefaultFunc("NSXT_CLIENT_AUTH_CERT", nil),
			},
			"client_auth_key": {
				Type:        schema.TypeString,
				Description: "Client certificate key passed as string",
				Optional:    true,
				DefaultFunc: schema.EnvDefaultFunc("NSXT_CLIENT_AUTH_KEY", nil),
			},
			"ca": {
				Type:        schema.TypeString,
				Description: "CA certificate passed as string",
				Optional:    true,
				DefaultFunc: schema.EnvDefaultFunc("NSXT_CA", nil),
			},
		},

		DataSourcesMap: map[string]*schema.Resource{
			"nsxt_provider_info":                   dataSourceNsxtProviderInfo(),
			"nsxt_transport_zone":                  dataSourceNsxtTransportZone(),
			"nsxt_switching_profile":               dataSourceNsxtSwitchingProfile(),
			"nsxt_logical_tier0_router":            dataSourceNsxtLogicalTier0Router(),
			"nsxt_logical_tier1_router":            dataSourceNsxtLogicalTier1Router(),
			"nsxt_mac_pool":                        dataSourceNsxtMacPool(),
			"nsxt_ns_group":                        dataSourceNsxtNsGroup(),
			"nsxt_ns_service":                      dataSourceNsxtNsService(),
			"nsxt_edge_cluster":                    dataSourceNsxtEdgeCluster(),
			"nsxt_certificate":                     dataSourceNsxtCertificate(),
			"nsxt_ip_pool":                         dataSourceNsxtIPPool(),
			"nsxt_firewall_section":                dataSourceNsxtFirewallSection(),
			"nsxt_management_cluster":              dataSourceNsxtManagementCluster(),
			"nsxt_policy_edge_cluster":             dataSourceNsxtPolicyEdgeCluster(),
			"nsxt_policy_edge_node":                dataSourceNsxtPolicyEdgeNode(),
			"nsxt_policy_tier0_gateway":            dataSourceNsxtPolicyTier0Gateway(),
			"nsxt_policy_tier1_gateway":            dataSourceNsxtPolicyTier1Gateway(),
			"nsxt_policy_service":                  dataSourceNsxtPolicyService(),
			"nsxt_policy_realization_info":         dataSourceNsxtPolicyRealizationInfo(),
			"nsxt_policy_segment_realization":      dataSourceNsxtPolicySegmentRealization(),
			"nsxt_policy_transport_zone":           dataSourceNsxtPolicyTransportZone(),
			"nsxt_policy_ip_discovery_profile":     dataSourceNsxtPolicyIPDiscoveryProfile(),
			"nsxt_policy_spoofguard_profile":       dataSourceNsxtPolicySpoofGuardProfile(),
			"nsxt_policy_qos_profile":              dataSourceNsxtPolicyQosProfile(),
			"nsxt_policy_ipv6_ndra_profile":        dataSourceNsxtPolicyIpv6NdraProfile(),
			"nsxt_policy_ipv6_dad_profile":         dataSourceNsxtPolicyIpv6DadProfile(),
			"nsxt_policy_gateway_qos_profile":      dataSourceNsxtPolicyGatewayQosProfile(),
			"nsxt_policy_segment_security_profile": dataSourceNsxtPolicySegmentSecurityProfile(),
			"nsxt_policy_mac_discovery_profile":    dataSourceNsxtPolicyMacDiscoveryProfile(),
			"nsxt_policy_vm":                       dataSourceNsxtPolicyVM(),
			"nsxt_policy_lb_app_profile":           dataSourceNsxtPolicyLBAppProfile(),
			"nsxt_policy_lb_client_ssl_profile":    dataSourceNsxtPolicyLBClientSslProfile(),
			"nsxt_policy_lb_server_ssl_profile":    dataSourceNsxtPolicyLBServerSslProfile(),
			"nsxt_policy_lb_monitor":               dataSourceNsxtPolicyLBMonitor(),
			"nsxt_policy_certificate":              dataSourceNsxtPolicyCertificate(),
			"nsxt_policy_lb_persistence_profile":   dataSourceNsxtPolicyLbPersistenceProfile(),
			"nsxt_policy_vni_pool":                 dataSourceNsxtPolicyVniPool(),
			"nsxt_policy_ip_block":                 dataSourceNsxtPolicyIPBlock(),
			"nsxt_policy_ip_pool":                  dataSourceNsxtPolicyIPPool(),
			"nsxt_policy_site":                     dataSourceNsxtPolicySite(),
			"nsxt_policy_gateway_policy":           dataSourceNsxtPolicyGatewayPolicy(),
			"nsxt_policy_security_policy":          dataSourceNsxtPolicySecurityPolicy(),
			"nsxt_policy_group":                    dataSourceNsxtPolicyGroup(),
			"nsxt_policy_context_profile":          dataSourceNsxtPolicyContextProfile(),
			"nsxt_policy_dhcp_server":              dataSourceNsxtPolicyDhcpServer(),
			"nsxt_policy_bfd_profile":              dataSourceNsxtPolicyBfdProfile(),
		},

		ResourcesMap: map[string]*schema.Resource{
			"nsxt_dhcp_relay_profile":                      resourceNsxtDhcpRelayProfile(),
			"nsxt_dhcp_relay_service":                      resourceNsxtDhcpRelayService(),
			"nsxt_dhcp_server_profile":                     resourceNsxtDhcpServerProfile(),
			"nsxt_logical_dhcp_server":                     resourceNsxtLogicalDhcpServer(),
			"nsxt_dhcp_server_ip_pool":                     resourceNsxtDhcpServerIPPool(),
			"nsxt_logical_switch":                          resourceNsxtLogicalSwitch(),
			"nsxt_vlan_logical_switch":                     resourceNsxtVlanLogicalSwitch(),
			"nsxt_logical_dhcp_port":                       resourceNsxtLogicalDhcpPort(),
			"nsxt_logical_port":                            resourceNsxtLogicalPort(),
			"nsxt_logical_tier0_router":                    resourceNsxtLogicalTier0Router(),
			"nsxt_logical_tier1_router":                    resourceNsxtLogicalTier1Router(),
			"nsxt_logical_router_centralized_service_port": resourceNsxtLogicalRouterCentralizedServicePort(),
			"nsxt_logical_router_downlink_port":            resourceNsxtLogicalRouterDownLinkPort(),
			"nsxt_logical_router_link_port_on_tier0":       resourceNsxtLogicalRouterLinkPortOnTier0(),
			"nsxt_logical_router_link_port_on_tier1":       resourceNsxtLogicalRouterLinkPortOnTier1(),
			"nsxt_ip_discovery_switching_profile":          resourceNsxtIPDiscoverySwitchingProfile(),
			"nsxt_mac_management_switching_profile":        resourceNsxtMacManagementSwitchingProfile(),
			"nsxt_qos_switching_profile":                   resourceNsxtQosSwitchingProfile(),
			"nsxt_spoofguard_switching_profile":            resourceNsxtSpoofGuardSwitchingProfile(),
			"nsxt_switch_security_switching_profile":       resourceNsxtSwitchSecuritySwitchingProfile(),
			"nsxt_l4_port_set_ns_service":                  resourceNsxtL4PortSetNsService(),
			"nsxt_algorithm_type_ns_service":               resourceNsxtAlgorithmTypeNsService(),
			"nsxt_icmp_type_ns_service":                    resourceNsxtIcmpTypeNsService(),
			"nsxt_igmp_type_ns_service":                    resourceNsxtIgmpTypeNsService(),
			"nsxt_ether_type_ns_service":                   resourceNsxtEtherTypeNsService(),
			"nsxt_ip_protocol_ns_service":                  resourceNsxtIPProtocolNsService(),
			"nsxt_ns_service_group":                        resourceNsxtNsServiceGroup(),
			"nsxt_ns_group":                                resourceNsxtNsGroup(),
			"nsxt_firewall_section":                        resourceNsxtFirewallSection(),
			"nsxt_nat_rule":                                resourceNsxtNatRule(),
			"nsxt_ip_block":                                resourceNsxtIPBlock(),
			"nsxt_ip_block_subnet":                         resourceNsxtIPBlockSubnet(),
			"nsxt_ip_pool":                                 resourceNsxtIPPool(),
			"nsxt_ip_pool_allocation_ip_address":           resourceNsxtIPPoolAllocationIPAddress(),
			"nsxt_ip_set":                                  resourceNsxtIPSet(),
			"nsxt_static_route":                            resourceNsxtStaticRoute(),
			"nsxt_vm_tags":                                 resourceNsxtVMTags(),
			"nsxt_lb_icmp_monitor":                         resourceNsxtLbIcmpMonitor(),
			"nsxt_lb_tcp_monitor":                          resourceNsxtLbTCPMonitor(),
			"nsxt_lb_udp_monitor":                          resourceNsxtLbUDPMonitor(),
			"nsxt_lb_http_monitor":                         resourceNsxtLbHTTPMonitor(),
			"nsxt_lb_https_monitor":                        resourceNsxtLbHTTPSMonitor(),
			"nsxt_lb_passive_monitor":                      resourceNsxtLbPassiveMonitor(),
			"nsxt_lb_pool":                                 resourceNsxtLbPool(),
			"nsxt_lb_tcp_virtual_server":                   resourceNsxtLbTCPVirtualServer(),
			"nsxt_lb_udp_virtual_server":                   resourceNsxtLbUDPVirtualServer(),
			"nsxt_lb_http_virtual_server":                  resourceNsxtLbHTTPVirtualServer(),
			"nsxt_lb_http_forwarding_rule":                 resourceNsxtLbHTTPForwardingRule(),
			"nsxt_lb_http_request_rewrite_rule":            resourceNsxtLbHTTPRequestRewriteRule(),
			"nsxt_lb_http_response_rewrite_rule":           resourceNsxtLbHTTPResponseRewriteRule(),
			"nsxt_lb_cookie_persistence_profile":           resourceNsxtLbCookiePersistenceProfile(),
			"nsxt_lb_source_ip_persistence_profile":        resourceNsxtLbSourceIPPersistenceProfile(),
			"nsxt_lb_client_ssl_profile":                   resourceNsxtLbClientSslProfile(),
			"nsxt_lb_server_ssl_profile":                   resourceNsxtLbServerSslProfile(),
			"nsxt_lb_service":                              resourceNsxtLbService(),
			"nsxt_lb_fast_tcp_application_profile":         resourceNsxtLbFastTCPApplicationProfile(),
			"nsxt_lb_fast_udp_application_profile":         resourceNsxtLbFastUDPApplicationProfile(),
			"nsxt_lb_http_application_profile":             resourceNsxtLbHTTPApplicationProfile(),
			"nsxt_policy_tier1_gateway":                    resourceNsxtPolicyTier1Gateway(),
			"nsxt_policy_tier1_gateway_interface":          resourceNsxtPolicyTier1GatewayInterface(),
			"nsxt_policy_tier0_gateway":                    resourceNsxtPolicyTier0Gateway(),
			"nsxt_policy_tier0_gateway_interface":          resourceNsxtPolicyTier0GatewayInterface(),
			"nsxt_policy_tier0_gateway_ha_vip_config":      resourceNsxtPolicyTier0GatewayHAVipConfig(),
			"nsxt_policy_group":                            resourceNsxtPolicyGroup(),
			"nsxt_policy_domain":                           resourceNsxtPolicyDomain(),
			"nsxt_policy_security_policy":                  resourceNsxtPolicySecurityPolicy(),
			"nsxt_policy_service":                          resourceNsxtPolicyService(),
			"nsxt_policy_gateway_policy":                   resourceNsxtPolicyGatewayPolicy(),
			"nsxt_policy_predefined_gateway_policy":        resourceNsxtPolicyPredefinedGatewayPolicy(),
			"nsxt_policy_predefined_security_policy":       resourceNsxtPolicyPredefinedSecurityPolicy(),
			"nsxt_policy_segment":                          resourceNsxtPolicySegment(),
			"nsxt_policy_vlan_segment":                     resourceNsxtPolicyVlanSegment(),
			"nsxt_policy_fixed_segment":                    resourceNsxtPolicyFixedSegment(),
			"nsxt_policy_static_route":                     resourceNsxtPolicyStaticRoute(),
			"nsxt_policy_gateway_prefix_list":              resourceNsxtPolicyGatewayPrefixList(),
			"nsxt_policy_vm_tags":                          resourceNsxtPolicyVMTags(),
			"nsxt_policy_nat_rule":                         resourceNsxtPolicyNATRule(),
			"nsxt_policy_ip_block":                         resourceNsxtPolicyIPBlock(),
			"nsxt_policy_lb_pool":                          resourceNsxtPolicyLBPool(),
			"nsxt_policy_ip_pool":                          resourceNsxtPolicyIPPool(),
			"nsxt_policy_ip_pool_block_subnet":             resourceNsxtPolicyIPPoolBlockSubnet(),
			"nsxt_policy_ip_pool_static_subnet":            resourceNsxtPolicyIPPoolStaticSubnet(),
			"nsxt_policy_lb_service":                       resourceNsxtPolicyLBService(),
			"nsxt_policy_lb_virtual_server":                resourceNsxtPolicyLBVirtualServer(),
			"nsxt_policy_ip_address_allocation":            resourceNsxtPolicyIPAddressAllocation(),
			"nsxt_policy_bgp_neighbor":                     resourceNsxtPolicyBgpNeighbor(),
			"nsxt_policy_bgp_config":                       resourceNsxtPolicyBgpConfig(),
			"nsxt_policy_dhcp_relay":                       resourceNsxtPolicyDhcpRelayConfig(),
			"nsxt_policy_dhcp_server":                      resourceNsxtPolicyDhcpServer(),
			"nsxt_policy_context_profile":                  resourceNsxtPolicyContextProfile(),
			"nsxt_policy_dhcp_v4_static_binding":           resourceNsxtPolicyDhcpV4StaticBinding(),
			"nsxt_policy_dhcp_v6_static_binding":           resourceNsxtPolicyDhcpV6StaticBinding(),
			"nsxt_policy_dns_forwarder_zone":               resourceNsxtPolicyDNSForwarderZone(),
			"nsxt_policy_gateway_dns_forwarder":            resourceNsxtPolicyGatewayDNSForwarder(),
<<<<<<< HEAD
			"nsxt_policy_gateway_community_list":           resourceNsxtPolicyGatewayCommunityList(),
=======
			"nsxt_policy_intrusion_service_policy":         resourceNsxtPolicyIntrusionServicePolicy(),
>>>>>>> 36284f45
		},

		ConfigureFunc: providerConfigure,
	}
}

func configureNsxtClient(d *schema.ResourceData, clients *nsxtClients) error {
	clientAuthCertFile := d.Get("client_auth_cert_file").(string)
	clientAuthKeyFile := d.Get("client_auth_key_file").(string)
	clientAuthCert := d.Get("client_auth_cert").(string)
	clientAuthKey := d.Get("client_auth_key").(string)
	vmcToken := d.Get("vmc_token").(string)

	if len(vmcToken) > 0 {
		return nil
	}

	needCreds := true
	if len(clientAuthCertFile) > 0 {
		if len(clientAuthKeyFile) == 0 {
			return fmt.Errorf("Please provide key file for client certificate")
		}
		needCreds = false
	}

	if len(clientAuthCert) > 0 {
		if len(clientAuthKey) == 0 {
			return fmt.Errorf("Please provide key for client certificate")
		}
		// only supported for policy resources
		needCreds = false
	}

	insecure := d.Get("allow_unverified_ssl").(bool)
	username := d.Get("username").(string)
	password := d.Get("password").(string)

	if needCreds {
		if username == "" {
			return fmt.Errorf("username must be provided")
		}

		if password == "" {
			return fmt.Errorf("password must be provided")
		}
	}

	host := d.Get("host").(string)
	// Remove schema
	host = strings.TrimPrefix(host, "https://")

	if host == "" {
		return fmt.Errorf("host must be provided")
	}

	caFile := d.Get("ca_file").(string)
	caString := d.Get("ca").(string)

	maxRetries := d.Get("max_retries").(int)
	retryMinDelay := d.Get("retry_min_delay").(int)
	retryMaxDelay := d.Get("retry_max_delay").(int)

	statuses := d.Get("retry_on_status_codes").([]interface{})
	if len(statuses) == 0 {
		// Set to the defaults if empty
		for _, val := range defaultRetryOnStatusCodes {
			statuses = append(statuses, val)
		}
	}
	retryStatuses := make([]int, 0, len(statuses))
	for _, s := range statuses {
		retryStatuses = append(retryStatuses, s.(int))
	}

	retriesConfig := api.ClientRetriesConfiguration{
		MaxRetries:      maxRetries,
		RetryMinDelay:   retryMinDelay,
		RetryMaxDelay:   retryMaxDelay,
		RetryOnStatuses: retryStatuses,
	}

	cfg := api.Configuration{
		BasePath:             "/api/v1",
		Host:                 host,
		Scheme:               "https",
		UserAgent:            "terraform-provider-nsxt/1.0",
		UserName:             username,
		Password:             password,
		RemoteAuth:           clients.CommonConfig.RemoteAuth,
		ClientAuthCertFile:   clientAuthCertFile,
		ClientAuthKeyFile:    clientAuthKeyFile,
		CAFile:               caFile,
		ClientAuthCertString: clientAuthCert,
		ClientAuthKeyString:  clientAuthKey,
		CAString:             caString,
		Insecure:             insecure,
		RetriesConfiguration: retriesConfig,
	}

	nsxClient, err := api.NewAPIClient(&cfg)
	if err != nil {
		return err
	}

	clients.NsxtClient = nsxClient

	return initNSXVersion(nsxClient)
}

type jwtToken struct {
	IDToken      string `json:"id_token"`
	TokenType    string `json:"token_type"`
	ExpiresIn    int64  `json:"expires_in"`
	Scope        string `json:"scope"`
	AccessToken  string `json:"access_token"`
	RefreshToken string `json:"refresh_token"`
}

func getAPIToken(vmcAuthHost string, vmcAccessToken string) (string, error) {

	payload := strings.NewReader("refresh_token=" + vmcAccessToken)
	req, _ := http.NewRequest("POST", "https://"+vmcAuthHost, payload)

	req.Header.Add("content-type", "application/x-www-form-urlencoded")
	res, err := http.DefaultClient.Do(req)

	if err != nil {
		return "", err
	}

	if res.StatusCode != 200 {
		b, _ := ioutil.ReadAll(res.Body)
		return "", fmt.Errorf("Unexpected status code %d trying to get auth token. %s", res.StatusCode, string(b))
	}

	defer res.Body.Close()
	token := jwtToken{}
	err = json.NewDecoder(res.Body).Decode(&token)
	if err != nil {
		// Not fatal
		log.Printf("[WARNING]: Failed to decode access token from response: %v", err)
	}

	return token.AccessToken, nil
}

func getConnectorTLSConfig(d *schema.ResourceData) (*tls.Config, error) {

	insecure := d.Get("allow_unverified_ssl").(bool)
	clientAuthCertFile := d.Get("client_auth_cert_file").(string)
	clientAuthKeyFile := d.Get("client_auth_key_file").(string)
	caFile := d.Get("ca_file").(string)
	clientAuthCert := d.Get("client_auth_cert").(string)
	clientAuthKey := d.Get("client_auth_key").(string)
	caCert := d.Get("ca").(string)
	tlsConfig := tls.Config{InsecureSkipVerify: insecure}

	if len(clientAuthCertFile) > 0 {

		// cert and key are passed via filesystem
		if len(clientAuthKeyFile) == 0 {
			return nil, fmt.Errorf("Please provide key file for client certificate")
		}

		cert, err := tls.LoadX509KeyPair(clientAuthCertFile, clientAuthKeyFile)

		if err != nil {
			return nil, fmt.Errorf("Failed to load client cert/key pair: %v", err)
		}

		tlsConfig.GetClientCertificate = func(*tls.CertificateRequestInfo) (*tls.Certificate, error) {
			return &cert, nil
		}
	}

	if len(clientAuthCert) > 0 {
		// cert and key are passed as strings
		if len(clientAuthKey) == 0 {
			return nil, fmt.Errorf("Please provide key for client certificate")
		}

		cert, err := tls.X509KeyPair([]byte(clientAuthCert), []byte(clientAuthKey))

		if err != nil {
			return nil, fmt.Errorf("Failed to load client cert/key pair: %v", err)
		}

		tlsConfig.GetClientCertificate = func(*tls.CertificateRequestInfo) (*tls.Certificate, error) {
			return &cert, nil
		}
	}

	if len(caFile) > 0 {
		caCert, err := ioutil.ReadFile(caFile)
		if err != nil {
			return nil, err
		}

		caCertPool := x509.NewCertPool()
		caCertPool.AppendCertsFromPEM(caCert)

		tlsConfig.RootCAs = caCertPool
	}

	if len(caCert) > 0 {
		caCertPool := x509.NewCertPool()
		caCertPool.AppendCertsFromPEM([]byte(caCert))

		tlsConfig.RootCAs = caCertPool
	}

	return &tlsConfig, nil
}

func configurePolicyConnectorData(d *schema.ResourceData, clients *nsxtClients) error {
	host := d.Get("host").(string)
	username := d.Get("username").(string)
	password := d.Get("password").(string)
	vmcAccessToken := d.Get("vmc_token").(string)
	vmcAuthHost := d.Get("vmc_auth_host").(string)
	clientAuthCertFile := d.Get("client_auth_cert_file").(string)
	clientAuthCert := d.Get("client_auth_cert").(string)
	clientAuthDefined := (len(clientAuthCertFile) > 0) || (len(clientAuthCert) > 0)
	policyEnforcementPoint := d.Get("enforcement_point").(string)
	policyGlobalManager := d.Get("global_manager").(bool)
	vmcAuthMode := d.Get("vmc_auth_mode").(string)

	if host == "" {
		return fmt.Errorf("host must be provided")
	}

	if !strings.HasPrefix(host, "https://") {
		host = fmt.Sprintf("https://%s", host)
	}

	securityCtx := core.NewSecurityContextImpl()
	securityContextNeeded := true
	if clientAuthDefined && !clients.CommonConfig.RemoteAuth {
		securityContextNeeded = false
	}

	if securityContextNeeded {
		if len(vmcAccessToken) > 0 {
			if vmcAuthHost == "" {
				return fmt.Errorf("vmc auth host must be provided if auth token is provided")
			}

			apiToken, err := getAPIToken(vmcAuthHost, vmcAccessToken)
			if err != nil {
				return err
			}

			if vmcAuthMode == "Bearer" {
				clients.CommonConfig.BearerToken = apiToken
			} else {

				securityCtx.SetProperty(security.AUTHENTICATION_SCHEME_ID, security.OAUTH_SCHEME_ID)
				securityCtx.SetProperty(security.ACCESS_TOKEN, apiToken)
			}
		} else {
			if username == "" {
				return fmt.Errorf("username must be provided")
			}

			if password == "" {
				return fmt.Errorf("password must be provided")
			}

			securityCtx.SetProperty(security.AUTHENTICATION_SCHEME_ID, security.USER_PASSWORD_SCHEME_ID)
			securityCtx.SetProperty(security.USER_KEY, username)
			securityCtx.SetProperty(security.PASSWORD_KEY, password)
		}
	}

	tlsConfig, err := getConnectorTLSConfig(d)
	if err != nil {
		return err
	}

	tr := &http.Transport{
		Proxy:           http.ProxyFromEnvironment,
		TLSClientConfig: tlsConfig,
	}

	httpClient := http.Client{Transport: tr}
	clients.PolicyHTTPClient = &httpClient
	if securityContextNeeded {
		clients.PolicySecurityContext = securityCtx
	}
	clients.Host = host
	clients.PolicyEnforcementPoint = policyEnforcementPoint
	clients.PolicyGlobalManager = policyGlobalManager

	if len(vmcAccessToken) > 0 {
		// Special treatment for VMC since MP API is not available there
		initNSXVersionVMC(*clients)
	}
	return nil
}

type remoteAuthHeaderProcessor struct {
}

func newRemoteAuthHeaderProcessor() *remoteAuthHeaderProcessor {
	return &remoteAuthHeaderProcessor{}
}

func (processor remoteAuthHeaderProcessor) Process(req *http.Request) error {
	oldAuthHeader := req.Header.Get("Authorization")
	newAuthHeader := strings.Replace(oldAuthHeader, "Basic", "Remote", 1)
	req.Header.Set("Authorization", newAuthHeader)
	return nil
}

type bearerAuthHeaderProcessor struct {
	Token string
}

func newBearerAuthHeaderProcessor(token string) *bearerAuthHeaderProcessor {
	return &bearerAuthHeaderProcessor{Token: token}
}

func (processor bearerAuthHeaderProcessor) Process(req *http.Request) error {
	newAuthHeader := fmt.Sprintf("Bearer %s", processor.Token)
	req.Header.Set("Authorization", newAuthHeader)
	return nil
}

func applyLicense(c *api.APIClient, licenseKey string) error {
	if c == nil {
		return fmt.Errorf("API client not configured")
	}

	license := licensing.License{LicenseKey: licenseKey}
	_, resp, err := c.LicensingApi.CreateLicense(c.Context, license)
	if err != nil {
		return fmt.Errorf("Error during license create: %v", err)
	}
	if resp.StatusCode != http.StatusOK {
		return fmt.Errorf("Unexpected status returned during license create: %v", resp.StatusCode)
	}

	return nil
}

// license keys are applied on terraform plan and are not removed
func configureLicenses(d *schema.ResourceData, clients *nsxtClients) error {
	for _, licKey := range d.Get("license_keys").([]interface{}) {
		err := applyLicense(clients.NsxtClient, licKey.(string))
		if err != nil {
			return fmt.Errorf("Error applying license key: %s. %s", licKey, err.Error())
		}
	}
	return nil
}

func initCommonConfig(d *schema.ResourceData) commonProviderConfig {
	remoteAuth := d.Get("remote_auth").(bool)
	toleratePartialSuccess := d.Get("tolerate_partial_success").(bool)

	return commonProviderConfig{
		RemoteAuth:             remoteAuth,
		ToleratePartialSuccess: toleratePartialSuccess,
	}
}

func providerConfigure(d *schema.ResourceData) (interface{}, error) {
	commonConfig := initCommonConfig(d)
	clients := nsxtClients{
		CommonConfig: commonConfig,
	}

	err := configureNsxtClient(d, &clients)
	if err != nil {
		return nil, err
	}

	err = configurePolicyConnectorData(d, &clients)
	if err != nil {
		return nil, err
	}

	err = configureLicenses(d, &clients)
	if err != nil {
		return nil, err
	}

	return clients, nil
}

func getPolicyConnector(clients interface{}) *client.RestConnector {
	c := clients.(nsxtClients)
	connector := client.NewRestConnector(c.Host, *c.PolicyHTTPClient)
	if c.PolicySecurityContext != nil {
		connector.SetSecurityContext(c.PolicySecurityContext)
	}
	if c.CommonConfig.RemoteAuth {
		connector.AddRequestProcessor(newRemoteAuthHeaderProcessor())
	}
	if len(c.CommonConfig.BearerToken) > 0 {
		connector.AddRequestProcessor(newBearerAuthHeaderProcessor(c.CommonConfig.BearerToken))
	}

	return connector
}

func getPolicyEnforcementPoint(clients interface{}) string {
	return clients.(nsxtClients).PolicyEnforcementPoint
}

func isPolicyGlobalManager(clients interface{}) bool {
	return clients.(nsxtClients).PolicyGlobalManager
}

func getCommonProviderConfig(clients interface{}) commonProviderConfig {
	return clients.(nsxtClients).CommonConfig
}

func getGlobalPolicyEnforcementPointPath(m interface{}, sitePath *string) string {
	return fmt.Sprintf("%s/enforcement-points/%s", *sitePath, getPolicyEnforcementPoint(m))
}<|MERGE_RESOLUTION|>--- conflicted
+++ resolved
@@ -339,11 +339,8 @@
 			"nsxt_policy_dhcp_v6_static_binding":           resourceNsxtPolicyDhcpV6StaticBinding(),
 			"nsxt_policy_dns_forwarder_zone":               resourceNsxtPolicyDNSForwarderZone(),
 			"nsxt_policy_gateway_dns_forwarder":            resourceNsxtPolicyGatewayDNSForwarder(),
-<<<<<<< HEAD
 			"nsxt_policy_gateway_community_list":           resourceNsxtPolicyGatewayCommunityList(),
-=======
 			"nsxt_policy_intrusion_service_policy":         resourceNsxtPolicyIntrusionServicePolicy(),
->>>>>>> 36284f45
 		},
 
 		ConfigureFunc: providerConfigure,
