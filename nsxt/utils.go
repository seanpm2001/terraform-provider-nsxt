--- conflicted
+++ resolved
@@ -4,11 +4,6 @@
 package nsxt
 
 import (
-<<<<<<< HEAD
-	"fmt"
-	"sort"
-=======
->>>>>>> 6602e090
 	"github.com/hashicorp/terraform/helper/schema"
 	"github.com/vmware/go-vmware-nsxt"
 	"github.com/vmware/go-vmware-nsxt/common"
@@ -203,8 +198,21 @@
 }
 
 func getResourceReferencesSchema(required bool, computed bool, valid_target_types []string) *schema.Schema {
-	return &schema.Schema{
-		Type:     schema.TypeList,
+	return getResourceReferencesSchemaByType(required, computed, valid_target_types, true)
+}
+
+func getResourceReferencesSetSchema(required bool, computed bool, valid_target_types []string) *schema.Schema {
+	return getResourceReferencesSchemaByType(required, computed, valid_target_types, false)
+}
+
+func getResourceReferencesSchemaByType(required bool, computed bool, valid_target_types []string, is_list bool) *schema.Schema {
+	sch_type := schema.TypeSet
+	if is_list {
+		sch_type = schema.TypeList
+	}
+
+	return &schema.Schema{
+		Type:     sch_type,
 		Required: required,
 		Optional: !required,
 		Computed: computed,
@@ -258,11 +266,10 @@
 	return getResourceReferences(references)
 }
 
-type RefSorter []map[string]interface{}
-
-func (a RefSorter) Len() int           { return len(a) }
-func (a RefSorter) Swap(i, j int)      { a[i], a[j] = a[j], a[i] }
-func (a RefSorter) Less(i, j int) bool { return a[i]["target_id"].(string) < a[j]["target_id"].(string) }
+func getResourceReferencesFromSchemaSet(d *schema.ResourceData, schemaAttrName string) []common.ResourceReference {
+	references := d.Get(schemaAttrName).(*schema.Set).List()
+	return getResourceReferences(references)
+}
 
 func returnResourceReferences(references []common.ResourceReference) []map[string]interface{} {
 	var referenceList []map[string]interface{}
@@ -274,8 +281,6 @@
 		elem["target_type"] = reference.TargetType
 		referenceList = append(referenceList, elem)
 	}
-	// sort by target_id so it will be the same each time
-	sort.Sort(RefSorter(referenceList))
 	return referenceList
 }
 
